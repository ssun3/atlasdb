--- conflicted
+++ resolved
@@ -28,11 +28,8 @@
 import com.palantir.atlasdb.keyvalue.cassandra.CassandraKeyValueServiceImpl;
 import com.palantir.atlasdb.keyvalue.cassandra.CassandraTimestampBoundStore;
 import com.palantir.atlasdb.keyvalue.cassandra.CassandraTimestampStoreInvalidator;
-<<<<<<< HEAD
 import com.palantir.atlasdb.keyvalue.cassandra.CqlKeyValueService;
-=======
 import com.palantir.atlasdb.qos.QosClient;
->>>>>>> f236d3b8
 import com.palantir.atlasdb.spi.AtlasDbFactory;
 import com.palantir.atlasdb.spi.KeyValueServiceConfig;
 import com.palantir.atlasdb.versions.AtlasDbVersion;
@@ -52,7 +49,6 @@
             QosClient qosClient) {
         AtlasDbVersion.ensureVersionReported();
         CassandraKeyValueServiceConfig preprocessedConfig = preprocessKvsConfig(config, namespace);
-<<<<<<< HEAD
         CassandraKeyValueServiceConfigManager cassandraConfigManager =
                 CassandraKeyValueServiceConfigManager.createSimpleManager(preprocessedConfig);
 
@@ -62,16 +58,9 @@
             return CassandraKeyValueServiceImpl.create(
                     cassandraConfigManager,
                     leaderConfig,
-                    initializeAsync);
+                    initializeAsync,
+                    qosClient);
         }
-
-=======
-        return CassandraKeyValueServiceImpl.create(
-                CassandraKeyValueServiceConfigManager.createSimpleManager(preprocessedConfig),
-                leaderConfig,
-                initializeAsync,
-                qosClient);
->>>>>>> f236d3b8
     }
 
     @VisibleForTesting
