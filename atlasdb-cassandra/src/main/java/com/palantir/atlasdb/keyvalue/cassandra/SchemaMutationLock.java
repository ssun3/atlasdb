/**
 * Copyright 2016 Palantir Technologies
 *
 * Licensed under the BSD-3 License (the "License");
 * you may not use this file except in compliance with the License.
 * You may obtain a copy of the License at
 *
 * http://opensource.org/licenses/BSD-3-Clause
 *
 * Unless required by applicable law or agreed to in writing, software
 * distributed under the License is distributed on an "AS IS" BASIS,
 * WITHOUT WARRANTIES OR CONDITIONS OF ANY KIND, either express or implied.
 * See the License for the specific language governing permissions and
 * limitations under the License.
 */
package com.palantir.atlasdb.keyvalue.cassandra;

import java.nio.ByteBuffer;
import java.nio.charset.StandardCharsets;
import java.util.List;
import java.util.concurrent.ThreadLocalRandom;
import java.util.concurrent.TimeUnit;
import java.util.concurrent.TimeoutException;
import java.util.concurrent.locks.ReentrantLock;

import org.apache.cassandra.thrift.CASResult;
import org.apache.cassandra.thrift.Cassandra;
import org.apache.cassandra.thrift.Column;
import org.apache.cassandra.thrift.ConsistencyLevel;
import org.apache.thrift.TException;
import org.slf4j.Logger;
import org.slf4j.LoggerFactory;

import com.google.common.base.Preconditions;
import com.google.common.base.Stopwatch;
import com.google.common.collect.ImmutableList;
import com.google.common.collect.Iterables;
import com.palantir.atlasdb.AtlasDbConstants;
import com.palantir.atlasdb.cassandra.CassandraKeyValueServiceConfigManager;
import com.palantir.atlasdb.keyvalue.api.TableReference;
import com.palantir.common.base.FunctionCheckedException;
import com.palantir.common.base.Throwables;

final class SchemaMutationLock {
    private static final Logger LOGGER = LoggerFactory.getLogger(SchemaMutationLock.class);

    private static final String GLOBAL_DDL_LOCK_FORMAT = "%1$d_%2$d";
    private static final long GLOBAL_DDL_LOCK_CLEARED_ID = Long.MAX_VALUE;
    private static final String GLOBAL_DDL_LOCK_CLEARED_VALUE =
            lockValueFromIdAndHeartbeat(GLOBAL_DDL_LOCK_CLEARED_ID, 0);

    private final boolean supportsCas;
    private final CassandraKeyValueServiceConfigManager configManager;
    private final CassandraClientPool clientPool;
    private final TracingQueryRunner queryRunner;
    private final ConsistencyLevel writeConsistency;
    private final UniqueSchemaMutationLockTable lockTable;
    private final ReentrantLock schemaMutationLockForEarlierVersionsOfCassandra = new ReentrantLock(true);
    private final HeartbeatService heartbeatService;

    SchemaMutationLock(
            boolean supportsCas,
            CassandraKeyValueServiceConfigManager configManager,
            CassandraClientPool clientPool,
            TracingQueryRunner queryRunner,
            ConsistencyLevel writeConsistency,
            UniqueSchemaMutationLockTable lockTable,
            HeartbeatService heartbeatService) {
        this.supportsCas = supportsCas;
        this.configManager = configManager;
        this.clientPool = clientPool;
        this.queryRunner = queryRunner;
        this.writeConsistency = writeConsistency;
        this.lockTable = lockTable;
        this.heartbeatService = heartbeatService;
    }

    public interface Action {
        void execute() throws Exception;
    }

    void runWithLock(Action action) {
        if (!supportsCas) {
            runWithLockWithoutCas(action);
            return;
        }

        long lockId = waitForSchemaMutationLock();
        heartbeatService.startBeatingForLock(lockId);
        try {
            action.execute();
        } catch (Exception e) {
            throw Throwables.throwUncheckedException(e);
        } finally {
            heartbeatService.stopBeating();
            schemaMutationUnlock(lockId);
        }
    }

    private void runWithLockWithoutCas(Action action) {
        LOGGER.info("Because your version of Cassandra does not support check and set,"
                + " we will use a java level lock to synchronise schema mutations."
                + " If this is a clustered service, this could lead to corruption.");
        try {
            waitForSchemaMutationLockWithoutCas();
        } catch (TimeoutException e) {
            throw Throwables.throwUncheckedException(e);
        }

        try {
            action.execute();
        } catch (InterruptedException e) {
            Thread.currentThread().interrupt();
            throw Throwables.throwUncheckedException(e);
        } catch (Exception e) {
            throw Throwables.throwUncheckedException(e);
        } finally {
            schemaMutationUnlockWithoutCas();
        }

    }

    /**
     * Each locker generates a random ID per operation and uses a CAS operation as a DB-side lock.
     *
     * There are two special ID values used for book-keeping
     * - one representing the lock being cleared
     * - one representing a remote ID that is guaranteed to never be generated
     * This is required because Cassandra CAS does not treat setting to null / empty as a delete,
     * (though there is a to-do in their code to possibly add this)
     * though it accepts an empty expected column to mean that non-existance was expected
     * (see putUnlessExists for example, which has the luck of not having to ever deal with deleted values)
     *
     * I can't hold this against them though, because Atlas has a semi-similar problem with empty byte[] values
     * meaning deleted internally.
     *
     * @return an ID to be passed into a subsequent unlock call
     */
    private long waitForSchemaMutationLock() {
        final long perOperationNodeId = ThreadLocalRandom.current().nextLong(Long.MAX_VALUE - 2);

        try {
            clientPool.runWithRetry((FunctionCheckedException<Cassandra.Client, Void, Exception>) client -> {
                Column ourUpdate = lockColumnFromIdAndHeartbeat(perOperationNodeId, 0);

<<<<<<< HEAD
                List<Column> expected = ImmutableList.of(lockColumnWithValue(
                        CassandraConstants.GLOBAL_DDL_LOCK_CLEARED_VALUE));
=======
                List<Column> expected = ImmutableList.of(lockColumnWithValue(GLOBAL_DDL_LOCK_CLEARED_VALUE));
>>>>>>> 9628d7cd

                CASResult casResult = writeDdlLockWithCas(client, expected, ourUpdate);

                Column lastSeenValue = null;
                int timesAttempted = 0;

                // We use schemaMutationTimeoutMillis to wait for schema mutations to agree as well as
                // to specify the timeout period before we give up trying to acquire the schema mutation lock
                int mutationTimeoutMillis = configManager.getConfig().schemaMutationTimeoutMillis()
                        * CassandraConstants.SCHEMA_MUTATION_LOCK_TIMEOUT_MULTIPLIER;
                Stopwatch stopwatch = Stopwatch.createStarted();

                // could have a timeout controlling this level, confusing for users to set both timeouts though
                while (!casResult.isSuccess()) {
                    if (casResult.getCurrent_valuesSize() == 0) { // never has been an existing lock
                        // special case, no one has ever made a lock ever before
                        // this becomes analogous to putUnlessExists now
                        expected = ImmutableList.of();
                    } else {
                        Column existingValue = Iterables.getOnlyElement(casResult.getCurrent_values(), null);
                        if (existingValue == null) {
                            throw new IllegalStateException("Something is wrong with underlying locks."
                                    + " Contact support for guidance on manually examining and clearing"
                                    + " locks from " + lockTable.getOnlyTable() + " table.");
                        }
                        if (lastSeenValue == null || !existingValue.equals(lastSeenValue)) {
                            LOGGER.debug("Heartbeat alive, will retry.");
                            lastSeenValue = existingValue;
                        } else {
                            LOGGER.info("Grabbing the lock since lock holder has failed to update its heartbeat");
                            expected = ImmutableList.of(existingValue);
                        }
                    }

                    // lock holder taking unreasonable amount of time, signal something's wrong
                    if (stopwatch.elapsed(TimeUnit.MILLISECONDS) > mutationTimeoutMillis) {
                        TimeoutException schemaLockTimeoutError = generateSchemaLockTimeoutException(stopwatch);
                        LOGGER.error(schemaLockTimeoutError.getMessage(), schemaLockTimeoutError);
                        throw Throwables.rewrapAndThrowUncheckedException(schemaLockTimeoutError);
                    }

                    long timeToSleep = CassandraConstants.TIME_BETWEEN_LOCK_ATTEMPT_ROUNDS_MILLIS
                            * (long) Math.pow(2, timesAttempted++);
                    Thread.sleep(timeToSleep);
                    casResult = writeDdlLockWithCas(client, expected, ourUpdate);
                }

                // we won the lock!
                LOGGER.info("Successfully acquired schema mutation lock.");
                return null;
            });
        } catch (InterruptedException e) {
            Thread.currentThread().interrupt();
            throw Throwables.throwUncheckedException(e);
        } catch (Exception e) {
            throw Throwables.throwUncheckedException(e);
        }
        return perOperationNodeId;
    }

    private TimeoutException generateSchemaLockTimeoutException(Stopwatch stopwatch) {
        return new TimeoutException(String.format("We have timed out waiting on the current"
                        + " schema mutation lock holder. We have tried to grab the lock for %d seconds"
                        + " unsuccessfully. This indicates some problem with the current lock holder since"
                        + " schema mutations should not take this long.", stopwatch.elapsed(TimeUnit.SECONDS)));
    }

    private void waitForSchemaMutationLockWithoutCas() throws TimeoutException {
        String message = "AtlasDB was unable to get a lock on Cassandra system schema mutations"
                + " for your cluster. Likely cause: Service(s) performing heavy schema mutations"
                + " in parallel, or extremely heavy Cassandra cluster load.";
        try {
            if (!schemaMutationLockForEarlierVersionsOfCassandra.tryLock(
                    configManager.getConfig().schemaMutationTimeoutMillis(),
                    TimeUnit.MILLISECONDS)) {
                throw new TimeoutException(message);
            }
        } catch (InterruptedException e) {
            Thread.currentThread().interrupt();
            throw new TimeoutException(message);
        }
    }

    private void schemaMutationUnlock(long perOperationNodeId) {
        try {
            clientPool.runWithRetry((FunctionCheckedException<Cassandra.Client, Void, TException>) client -> {
<<<<<<< HEAD
                int heartbeatCount = heartbeatService.getCurrentHeartbeatCount();
                Column lockColumn = lockColumnFromIdAndHeartbeat(perOperationNodeId, heartbeatCount);
                List<Column> ourExpectedLock = ImmutableList.of(lockColumn);
                Column clearedLock = lockColumnWithValue(CassandraConstants.GLOBAL_DDL_LOCK_CLEARED_VALUE);
=======
                int heartbeatCount = heartbeatService.getHeartbeatCount();
                Column lockColumn = lockColumnFromIdAndHeartbeat(perOperationNodeId, heartbeatCount);
                List<Column> ourExpectedLock = ImmutableList.of(lockColumn);
                Column clearedLock = lockColumnWithValue(GLOBAL_DDL_LOCK_CLEARED_VALUE);
>>>>>>> 9628d7cd
                CASResult casResult = writeDdlLockWithCas(client, ourExpectedLock, clearedLock);

                if (!casResult.isSuccess()) {
                    handleForcedLockClear(casResult, perOperationNodeId, heartbeatCount);
                }
                LOGGER.info("Successfully released schema mutation lock.");
                return null;
            });
        } catch (TException e) {
            throw Throwables.throwUncheckedException(e);
        }
    }

    private void schemaMutationUnlockWithoutCas() {
        schemaMutationLockForEarlierVersionsOfCassandra.unlock();
    }

    private CASResult writeDdlLockWithCas(
            Cassandra.Client client,
            List<Column> expectedLockValue,
            Column newLockValue) throws TException {
        TableReference lockTableRef = lockTable.getOnlyTable();
        return queryRunner.run(client, lockTableRef,
                () -> client.cas(
                        getGlobalDdlLockRowName(),
                        lockTableRef.getQualifiedName(),
                        expectedLockValue,
                        ImmutableList.of(newLockValue),
                        ConsistencyLevel.SERIAL,
                        writeConsistency));
    }

    static void handleForcedLockClear(CASResult casResult, long perOperationNodeId, int heartbeatCount) {
        Preconditions.checkState(casResult.getCurrent_valuesSize() == 1,
                "Something is wrong with the underlying locks. Contact support for guidance.");

        String remoteLock = "(unknown)";
        Column column = Iterables.getOnlyElement(casResult.getCurrent_values(), null);
        if (column != null) {
            String remoteValue = new String(column.getValue(), StandardCharsets.UTF_8);
            long remoteId = Long.parseLong(remoteValue.split("_")[0]);
            remoteLock = (remoteId == GLOBAL_DDL_LOCK_CLEARED_ID)
                    ? "(Cleared Value)"
                    : remoteValue;
        }

        String expectedLock = lockValueFromIdAndHeartbeat(perOperationNodeId, heartbeatCount);
        throw new IllegalStateException(String.format("Another process cleared our schema mutation lock from"
                + " underneath us. Our ID, which we expected, was %s, the value we saw in the database"
                + " was instead %s.", expectedLock, remoteLock));
    }

<<<<<<< HEAD
    static Column lockColumnWithValue(String strValue) {
=======
    static ByteBuffer getGlobalDdlLockRowName() {
        return ByteBuffer.wrap("Global DDL lock".getBytes(StandardCharsets.UTF_8));
    }

    private static Column lockColumnWithValue(String strValue) {
>>>>>>> 9628d7cd
        return lockColumnWithValue(strValue.getBytes(StandardCharsets.UTF_8));
    }

    private static Column lockColumnWithValue(byte[] value) {
        return new Column()
                .setName(CassandraKeyValueServices.makeCompositeBuffer(
                        CassandraConstants.GLOBAL_DDL_LOCK_COLUMN_NAME.getBytes(StandardCharsets.UTF_8),
                        AtlasDbConstants.TRANSACTION_TS).array())
                .setValue(value) // expected previous
                .setTimestamp(AtlasDbConstants.TRANSACTION_TS);
    }

    private static String lockValueFromIdAndHeartbeat(long id, int heartbeatCount) {
        return String.format(GLOBAL_DDL_LOCK_FORMAT, id, heartbeatCount);
    }

    static Column lockColumnFromIdAndHeartbeat(long id, int heartbeatCount) {
        return lockColumnWithValue(lockValueFromIdAndHeartbeat(id, heartbeatCount));
    }
}<|MERGE_RESOLUTION|>--- conflicted
+++ resolved
@@ -143,12 +143,7 @@
             clientPool.runWithRetry((FunctionCheckedException<Cassandra.Client, Void, Exception>) client -> {
                 Column ourUpdate = lockColumnFromIdAndHeartbeat(perOperationNodeId, 0);
 
-<<<<<<< HEAD
-                List<Column> expected = ImmutableList.of(lockColumnWithValue(
-                        CassandraConstants.GLOBAL_DDL_LOCK_CLEARED_VALUE));
-=======
                 List<Column> expected = ImmutableList.of(lockColumnWithValue(GLOBAL_DDL_LOCK_CLEARED_VALUE));
->>>>>>> 9628d7cd
 
                 CASResult casResult = writeDdlLockWithCas(client, expected, ourUpdate);
 
@@ -235,17 +230,10 @@
     private void schemaMutationUnlock(long perOperationNodeId) {
         try {
             clientPool.runWithRetry((FunctionCheckedException<Cassandra.Client, Void, TException>) client -> {
-<<<<<<< HEAD
                 int heartbeatCount = heartbeatService.getCurrentHeartbeatCount();
                 Column lockColumn = lockColumnFromIdAndHeartbeat(perOperationNodeId, heartbeatCount);
                 List<Column> ourExpectedLock = ImmutableList.of(lockColumn);
-                Column clearedLock = lockColumnWithValue(CassandraConstants.GLOBAL_DDL_LOCK_CLEARED_VALUE);
-=======
-                int heartbeatCount = heartbeatService.getHeartbeatCount();
-                Column lockColumn = lockColumnFromIdAndHeartbeat(perOperationNodeId, heartbeatCount);
-                List<Column> ourExpectedLock = ImmutableList.of(lockColumn);
                 Column clearedLock = lockColumnWithValue(GLOBAL_DDL_LOCK_CLEARED_VALUE);
->>>>>>> 9628d7cd
                 CASResult casResult = writeDdlLockWithCas(client, ourExpectedLock, clearedLock);
 
                 if (!casResult.isSuccess()) {
@@ -298,18 +286,6 @@
                 + " was instead %s.", expectedLock, remoteLock));
     }
 
-<<<<<<< HEAD
-    static Column lockColumnWithValue(String strValue) {
-=======
-    static ByteBuffer getGlobalDdlLockRowName() {
-        return ByteBuffer.wrap("Global DDL lock".getBytes(StandardCharsets.UTF_8));
-    }
-
-    private static Column lockColumnWithValue(String strValue) {
->>>>>>> 9628d7cd
-        return lockColumnWithValue(strValue.getBytes(StandardCharsets.UTF_8));
-    }
-
     private static Column lockColumnWithValue(byte[] value) {
         return new Column()
                 .setName(CassandraKeyValueServices.makeCompositeBuffer(
@@ -319,8 +295,16 @@
                 .setTimestamp(AtlasDbConstants.TRANSACTION_TS);
     }
 
-    private static String lockValueFromIdAndHeartbeat(long id, int heartbeatCount) {
+    static Column lockColumnWithValue(String strValue) {
+        return lockColumnWithValue(strValue.getBytes(StandardCharsets.UTF_8));
+    }
+
+    static String lockValueFromIdAndHeartbeat(long id, int heartbeatCount) {
         return String.format(GLOBAL_DDL_LOCK_FORMAT, id, heartbeatCount);
+    }
+
+    static ByteBuffer getGlobalDdlLockRowName() {
+        return ByteBuffer.wrap(CassandraConstants.GLOBAL_DDL_LOCK_ROW_NAME.getBytes(StandardCharsets.UTF_8));
     }
 
     static Column lockColumnFromIdAndHeartbeat(long id, int heartbeatCount) {
