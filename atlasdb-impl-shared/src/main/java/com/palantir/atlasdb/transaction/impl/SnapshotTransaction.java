/*
 * Copyright 2015 Palantir Technologies, Inc. All rights reserved.
 *
 * Licensed under the BSD-3 License (the "License");
 * you may not use this file except in compliance with the License.
 * You may obtain a copy of the License at
 *
 * http://opensource.org/licenses/BSD-3-Clause
 *
 * Unless required by applicable law or agreed to in writing, software
 * distributed under the License is distributed on an "AS IS" BASIS,
 * WITHOUT WARRANTIES OR CONDITIONS OF ANY KIND, either express or implied.
 * See the License for the specific language governing permissions and
 * limitations under the License.
 */
package com.palantir.atlasdb.transaction.impl;

import java.util.ArrayList;
import java.util.Arrays;
import java.util.Collection;
import java.util.Collections;
import java.util.Iterator;
import java.util.List;
import java.util.Map;
import java.util.Map.Entry;
import java.util.Optional;
import java.util.Set;
import java.util.SortedMap;
import java.util.concurrent.ConcurrentMap;
import java.util.concurrent.ConcurrentNavigableMap;
import java.util.concurrent.ConcurrentSkipListMap;
import java.util.concurrent.ExecutorService;
import java.util.concurrent.TimeUnit;
import java.util.concurrent.atomic.AtomicInteger;
import java.util.concurrent.atomic.AtomicLong;
import java.util.concurrent.atomic.AtomicReference;
import java.util.function.BiFunction;
import java.util.stream.Stream;
import java.util.stream.StreamSupport;

import javax.annotation.Nullable;

import org.apache.commons.lang3.Validate;
import org.apache.commons.lang3.tuple.Pair;
import org.slf4j.Logger;
import org.slf4j.LoggerFactory;

import com.codahale.metrics.Histogram;
import com.codahale.metrics.Meter;
import com.codahale.metrics.Timer;
import com.google.common.base.Function;
import com.google.common.base.Functions;
import com.google.common.base.MoreObjects;
import com.google.common.base.Preconditions;
import com.google.common.base.Predicate;
import com.google.common.base.Predicates;
import com.google.common.base.Stopwatch;
import com.google.common.base.Supplier;
import com.google.common.collect.AbstractIterator;
import com.google.common.collect.Collections2;
import com.google.common.collect.FluentIterable;
import com.google.common.collect.HashMultimap;
import com.google.common.collect.ImmutableList;
import com.google.common.collect.ImmutableMap;
import com.google.common.collect.ImmutableSet;
import com.google.common.collect.ImmutableSortedMap;
import com.google.common.collect.Iterables;
import com.google.common.collect.Iterators;
import com.google.common.collect.Lists;
import com.google.common.collect.Maps;
import com.google.common.collect.Multimap;
import com.google.common.collect.Multimaps;
import com.google.common.collect.Ordering;
import com.google.common.collect.PeekingIterator;
import com.google.common.collect.Sets;
import com.google.common.primitives.UnsignedBytes;
import com.palantir.atlasdb.AtlasDbConstants;
import com.palantir.atlasdb.AtlasDbMetricNames;
import com.palantir.atlasdb.AtlasDbPerformanceConstants;
import com.palantir.atlasdb.cache.TimestampCache;
import com.palantir.atlasdb.cleaner.api.Cleaner;
import com.palantir.atlasdb.encoding.PtBytes;
import com.palantir.atlasdb.keyvalue.api.BatchColumnRangeSelection;
import com.palantir.atlasdb.keyvalue.api.Cell;
import com.palantir.atlasdb.keyvalue.api.ColumnRangeSelection;
import com.palantir.atlasdb.keyvalue.api.ColumnSelection;
import com.palantir.atlasdb.keyvalue.api.KeyAlreadyExistsException;
import com.palantir.atlasdb.keyvalue.api.KeyValueService;
import com.palantir.atlasdb.keyvalue.api.RangeRequest;
import com.palantir.atlasdb.keyvalue.api.RangeRequests;
import com.palantir.atlasdb.keyvalue.api.RowColumnRangeIterator;
import com.palantir.atlasdb.keyvalue.api.RowResult;
import com.palantir.atlasdb.keyvalue.api.TableReference;
import com.palantir.atlasdb.keyvalue.api.Value;
import com.palantir.atlasdb.keyvalue.impl.Cells;
import com.palantir.atlasdb.keyvalue.impl.LocalRowColumnRangeIterator;
import com.palantir.atlasdb.keyvalue.impl.RowResults;
import com.palantir.atlasdb.logging.LoggingArgs;
import com.palantir.atlasdb.protos.generated.TableMetadataPersistence.SweepStrategy;
import com.palantir.atlasdb.sweep.queue.MultiTableSweepQueueWriter;
import com.palantir.atlasdb.table.description.exceptions.AtlasDbConstraintException;
import com.palantir.atlasdb.transaction.api.AtlasDbConstraintCheckingMode;
import com.palantir.atlasdb.transaction.api.ConflictHandler;
import com.palantir.atlasdb.transaction.api.ConstraintCheckable;
import com.palantir.atlasdb.transaction.api.ConstraintCheckingTransaction;
import com.palantir.atlasdb.transaction.api.PreCommitCondition;
import com.palantir.atlasdb.transaction.api.TransactionCommitFailedException;
import com.palantir.atlasdb.transaction.api.TransactionConflictException;
import com.palantir.atlasdb.transaction.api.TransactionConflictException.CellConflict;
import com.palantir.atlasdb.transaction.api.TransactionFailedException;
import com.palantir.atlasdb.transaction.api.TransactionFailedRetriableException;
import com.palantir.atlasdb.transaction.api.TransactionLockAcquisitionTimeoutException;
import com.palantir.atlasdb.transaction.api.TransactionLockTimeoutException;
import com.palantir.atlasdb.transaction.api.TransactionReadSentinelBehavior;
import com.palantir.atlasdb.transaction.impl.logging.CommitProfileProcessor;
import com.palantir.atlasdb.transaction.impl.logging.ImmutableTransactionCommitProfile;
import com.palantir.atlasdb.transaction.impl.logging.TransactionCommitProfile;
import com.palantir.atlasdb.transaction.impl.metrics.TransactionOutcomeMetrics;
import com.palantir.atlasdb.transaction.service.TransactionService;
import com.palantir.atlasdb.util.MetricsManager;
import com.palantir.common.annotation.Output;
import com.palantir.common.base.AbortingVisitor;
import com.palantir.common.base.AbstractBatchingVisitable;
import com.palantir.common.base.BatchingVisitable;
import com.palantir.common.base.BatchingVisitableFromIterable;
import com.palantir.common.base.BatchingVisitables;
import com.palantir.common.base.ClosableIterator;
import com.palantir.common.base.ClosableIterators;
import com.palantir.common.base.ForwardingClosableIterator;
import com.palantir.common.collect.IterableUtils;
import com.palantir.common.collect.IteratorUtils;
import com.palantir.common.collect.MapEntries;
import com.palantir.common.streams.MoreStreams;
import com.palantir.lock.AtlasCellLockDescriptor;
import com.palantir.lock.AtlasRowLockDescriptor;
import com.palantir.lock.LockDescriptor;
import com.palantir.lock.v2.LockRequest;
import com.palantir.lock.v2.LockResponse;
import com.palantir.lock.v2.LockToken;
import com.palantir.lock.v2.TimelockService;
import com.palantir.lock.v2.WaitForLocksRequest;
import com.palantir.lock.v2.WaitForLocksResponse;
import com.palantir.logsafe.SafeArg;
import com.palantir.logsafe.UnsafeArg;
import com.palantir.util.AssertUtils;
import com.palantir.util.paging.TokenBackedBasicResultsPage;

/**
 * This implements snapshot isolation for transactions.
 * <p>
 * This object is thread safe and you may do reads and writes from multiple threads.
 * You may not continue reading or writing after {@link #commit()} or {@link #abort()}
 * is called.
 * <p>
 * Things to keep in mind when dealing with snapshot transactions:
 * 1. Transactions that do writes should be short lived.
 * 1a. Read only transactions can be long lived (within reason).
 * 2. Do not write too much data in one transaction (this relates back to #1)
 * 3. A row should be able to fit in memory without any trouble.  This includes
 *    all columns of the row.  If you are thinking about making your row bigger than like 10MB, you
 *    should think about breaking these up into different rows and using range scans.
 */
public class SnapshotTransaction extends AbstractTransaction implements ConstraintCheckingTransaction {
    private static final Logger log = LoggerFactory.getLogger(SnapshotTransaction.class);
    private static final Logger perfLogger = LoggerFactory.getLogger("dualschema.perf");
    private static final Logger constraintLogger = LoggerFactory.getLogger("dualschema.constraints");

    private static final int BATCH_SIZE_GET_FIRST_PAGE = 1000;

    private enum State {
        UNCOMMITTED,
        COMMITTED,
        COMMITTING,
        ABORTED,
        /**
         * Commit has failed during commit.
         */
        FAILED
    }

    protected final TimelockService timelockService;
    final KeyValueService keyValueService;
    final TransactionService defaultTransactionService;
    private final Cleaner cleaner;
    private final Supplier<Long> startTimestamp;
    protected final MetricsManager metricsManager;

    private final MultiTableSweepQueueWriter sweepQueue;

    protected final long immutableTimestamp;
    protected final Optional<LockToken> immutableTimestampLock;
    private final PreCommitCondition preCommitCondition;
    protected final long timeCreated = System.currentTimeMillis();

    protected final ConcurrentMap<TableReference, ConcurrentNavigableMap<Cell, byte[]>> writesByTable =
            Maps.newConcurrentMap();
    protected final ConflictDetectionManager conflictDetectionManager;
    private final AtomicLong byteCount = new AtomicLong();

    private final AtlasDbConstraintCheckingMode constraintCheckingMode;

    private final ConcurrentMap<TableReference, ConstraintCheckable> constraintsByTableName = Maps.newConcurrentMap();

    private final AtomicReference<State> state = new AtomicReference<>(State.UNCOMMITTED);
    private final AtomicLong numWriters = new AtomicLong();
    protected final SweepStrategyManager sweepStrategyManager;
    protected final Long transactionReadTimeoutMillis;
    private final TransactionReadSentinelBehavior readSentinelBehavior;
    private volatile long commitTsForScrubbing = TransactionConstants.FAILED_COMMIT_TS;
    protected final boolean allowHiddenTableAccess;
    protected final Stopwatch transactionTimer = Stopwatch.createStarted();
    protected final TimestampCache timestampValidationReadCache;
    protected final long lockAcquireTimeoutMs;
    protected final ExecutorService getRangesExecutor;
    protected final int defaultGetRangesConcurrency;
    private final Set<TableReference> involvedTables = Sets.newConcurrentHashSet();
    protected final ExecutorService deleteExecutor;
    private final Timer.Context transactionTimerContext;
    protected final CommitProfileProcessor commitProfileProcessor;
    protected final TransactionOutcomeMetrics transactionOutcomeMetrics;
    protected final boolean validateLocksOnReads;

    protected volatile boolean hasReads;

    /**
     * @param immutableTimestamp If we find a row written before the immutableTimestamp we don't need to
     *                           grab a read lock for it because we know that no writers exist.
     * @param preCommitCondition This check must pass for this transaction to commit.
     */
    /* package */ SnapshotTransaction(
                               MetricsManager metricsManager,
                               KeyValueService keyValueService,
                               TimelockService timelockService,
                               TransactionService transactionService,
                               Cleaner cleaner,
                               Supplier<Long> startTimeStamp,
                               ConflictDetectionManager conflictDetectionManager,
                               SweepStrategyManager sweepStrategyManager,
                               long immutableTimestamp,
                               Optional<LockToken> immutableTimestampLock,
                               PreCommitCondition preCommitCondition,
                               AtlasDbConstraintCheckingMode constraintCheckingMode,
                               Long transactionTimeoutMillis,
                               TransactionReadSentinelBehavior readSentinelBehavior,
                               boolean allowHiddenTableAccess,
                               TimestampCache timestampValidationReadCache,
                               long lockAcquireTimeoutMs,
                               ExecutorService getRangesExecutor,
                               int defaultGetRangesConcurrency,
                               MultiTableSweepQueueWriter sweepQueue,
                               ExecutorService deleteExecutor,
                               CommitProfileProcessor commitProfileProcessor,
                               boolean validateLocksOnReads) {
        this.metricsManager = metricsManager;
        this.transactionTimerContext = getTimer("transactionMillis").time();
        this.keyValueService = keyValueService;
        this.timelockService = timelockService;
        this.defaultTransactionService = transactionService;
        this.cleaner = cleaner;
        this.startTimestamp = startTimeStamp;
        this.conflictDetectionManager = conflictDetectionManager;
        this.sweepStrategyManager = sweepStrategyManager;
        this.immutableTimestamp = immutableTimestamp;
        this.immutableTimestampLock = immutableTimestampLock;
        this.preCommitCondition = preCommitCondition;
        this.constraintCheckingMode = constraintCheckingMode;
        this.transactionReadTimeoutMillis = transactionTimeoutMillis;
        this.readSentinelBehavior = readSentinelBehavior;
        this.allowHiddenTableAccess = allowHiddenTableAccess;
        this.timestampValidationReadCache = timestampValidationReadCache;
        this.lockAcquireTimeoutMs = lockAcquireTimeoutMs;
        this.getRangesExecutor = getRangesExecutor;
        this.defaultGetRangesConcurrency = defaultGetRangesConcurrency;
        this.sweepQueue = sweepQueue;
        this.deleteExecutor = deleteExecutor;
        this.hasReads = false;
        this.commitProfileProcessor = commitProfileProcessor;
        this.transactionOutcomeMetrics = TransactionOutcomeMetrics.create(metricsManager);
        this.validateLocksOnReads = validateLocksOnReads;
    }

    @Override
    public long getTimestamp() {
        return getStartTimestamp();
    }

    long getCommitTimestamp() {
        return commitTsForScrubbing;
    }

    @Override
    public TransactionReadSentinelBehavior getReadSentinelBehavior() {
        return readSentinelBehavior;
    }

    public Stopwatch getTrasactionTimer() {
        return transactionTimer;
    }

    protected void checkGetPreconditions(TableReference tableRef) {
        markTableAsInvolvedInThisTransaction(tableRef);
        if (transactionReadTimeoutMillis != null
                && System.currentTimeMillis() - timeCreated > transactionReadTimeoutMillis) {
            throw new TransactionFailedRetriableException("Transaction timed out.");
        }
        Preconditions.checkArgument(allowHiddenTableAccess || !AtlasDbConstants.hiddenTables.contains(tableRef));
        Preconditions.checkState(state.get() == State.UNCOMMITTED || state.get() == State.COMMITTING,
                "Transaction must be uncommitted.");
    }

    @Override
    public SortedMap<byte[], RowResult<byte[]>> getRows(TableReference tableRef, Iterable<byte[]> rows,
                                                        ColumnSelection columnSelection) {
        Timer.Context timer = getTimer("getRows").time();
        checkGetPreconditions(tableRef);
        if (Iterables.isEmpty(rows)) {
            return AbstractTransaction.EMPTY_SORTED_ROWS;
        }
        hasReads = true;
        ImmutableMap.Builder<Cell, byte[]> result = ImmutableSortedMap.naturalOrder();
        Map<Cell, Value> rawResults = Maps.newHashMap(
                keyValueService.getRows(tableRef, rows, columnSelection, getStartTimestamp()));
        SortedMap<Cell, byte[]> writes = writesByTable.get(tableRef);
        if (writes != null) {
            for (byte[] row : rows) {
                extractLocalWritesForRow(result, writes, row, columnSelection);
            }
        }

        // We don't need to do work postFiltering if we have a write locally.
        rawResults.keySet().removeAll(result.build().keySet());

        SortedMap<byte[], RowResult<byte[]>> results = filterRowResults(tableRef, rawResults, result);
        long getRowsMillis = TimeUnit.NANOSECONDS.toMillis(timer.stop());
        if (perfLogger.isDebugEnabled()) {
            perfLogger.debug("getRows({}, {} rows) found {} rows, took {} ms",
                    tableRef, Iterables.size(rows), results.size(), getRowsMillis);
        }
        validatePreCommitRequirementsOnReadIfNecessary(tableRef, getStartTimestamp());
        return results;
    }

    @Override
    public Map<byte[], BatchingVisitable<Map.Entry<Cell, byte[]>>> getRowsColumnRange(
            TableReference tableRef,
            Iterable<byte[]> rows,
            BatchColumnRangeSelection columnRangeSelection) {
        checkGetPreconditions(tableRef);
        if (Iterables.isEmpty(rows)) {
            return ImmutableMap.of();
        }
        hasReads = true;
        Map<byte[], RowColumnRangeIterator> rawResults = keyValueService.getRowsColumnRange(tableRef, rows,
                columnRangeSelection, getStartTimestamp());
        Map<byte[], BatchingVisitable<Map.Entry<Cell, byte[]>>> postFilteredResults =
                Maps.newHashMapWithExpectedSize(rawResults.size());
        for (Entry<byte[], RowColumnRangeIterator> e : rawResults.entrySet()) {
            byte[] row = e.getKey();
            RowColumnRangeIterator rawIterator = e.getValue();
            Iterator<Map.Entry<Cell, byte[]>> postFilteredIterator =
                    getPostFilteredColumns(tableRef, columnRangeSelection, row, rawIterator);
            postFilteredResults.put(row, BatchingVisitableFromIterable.create(postFilteredIterator));
        }
        return postFilteredResults;
    }

    @Override
    public Iterator<Map.Entry<Cell, byte[]>> getRowsColumnRange(TableReference tableRef,
                                                                Iterable<byte[]> rows,
                                                                ColumnRangeSelection columnRangeSelection,
                                                                int batchHint) {
        checkGetPreconditions(tableRef);
        if (Iterables.isEmpty(rows)) {
            return Collections.emptyIterator();
        }
        hasReads = true;
        RowColumnRangeIterator rawResults =
                keyValueService.getRowsColumnRange(tableRef,
                                                   rows,
                                                   columnRangeSelection,
                                                   batchHint,
                                                   getStartTimestamp());
        if (!rawResults.hasNext()) {
            validatePreCommitRequirementsOnReadIfNecessary(tableRef, getStartTimestamp());
        } // else the postFiltered iterator will check for each batch.

        Iterator<Map.Entry<byte[], RowColumnRangeIterator>> rawResultsByRow = partitionByRow(rawResults);
        Iterator<Iterator<Map.Entry<Cell, byte[]>>> postFiltered = Iterators.transform(rawResultsByRow, e -> {
            byte[] row = e.getKey();
            RowColumnRangeIterator rawIterator = e.getValue();
            BatchColumnRangeSelection batchColumnRangeSelection =
                    BatchColumnRangeSelection.create(columnRangeSelection, batchHint);
            return getPostFilteredColumns(tableRef, batchColumnRangeSelection, row, rawIterator);
        });

        return Iterators.concat(postFiltered);
    }

    private Iterator<Map.Entry<Cell, byte[]>> getPostFilteredColumns(
            TableReference tableRef,
            BatchColumnRangeSelection batchColumnRangeSelection,
            byte[] row,
            RowColumnRangeIterator rawIterator) {
        Iterator<Map.Entry<Cell, byte[]>> postFilterIterator =
                getRowColumnRangePostFiltered(tableRef, row, batchColumnRangeSelection, rawIterator);
        SortedMap<Cell, byte[]> localWrites = getLocalWritesForColumnRange(tableRef, batchColumnRangeSelection, row);
        Iterator<Map.Entry<Cell, byte[]>> localIterator = localWrites.entrySet().iterator();
        Iterator<Map.Entry<Cell, byte[]>> mergedIterator =
                IteratorUtils.mergeIterators(localIterator,
                        postFilterIterator,
                        Ordering.from(UnsignedBytes.lexicographicalComparator())
                                .onResultOf(entry -> entry.getKey().getColumnName()),
                        from -> from.getLhSide());
        // Filter empty columns.
        return Iterators.filter(mergedIterator, entry -> entry.getValue().length > 0);
    }

    private Iterator<Map.Entry<Cell, byte[]>> getRowColumnRangePostFiltered(
            TableReference tableRef,
            byte[] row,
            BatchColumnRangeSelection columnRangeSelection,
            RowColumnRangeIterator rawIterator) {
        ColumnRangeBatchProvider batchProvider = new ColumnRangeBatchProvider(
                keyValueService, tableRef, row, columnRangeSelection, getStartTimestamp());
        BatchSizeIncreasingIterator<Map.Entry<Cell, Value>> batchIterator = new BatchSizeIncreasingIterator<>(
                batchProvider, columnRangeSelection.getBatchHint(), ClosableIterators.wrap(rawIterator));
        Iterator<Iterator<Map.Entry<Cell, byte[]>>> postFilteredBatches =
                new AbstractIterator<Iterator<Map.Entry<Cell, byte[]>>>() {
            @Override
            protected Iterator<Map.Entry<Cell, byte[]>> computeNext() {
                ImmutableMap.Builder<Cell, Value> rawBuilder = ImmutableMap.builder();
                List<Map.Entry<Cell, Value>> batch = batchIterator.getBatch();
                for (Map.Entry<Cell, Value> result : batch) {
                    rawBuilder.put(result);
                }
                Map<Cell, Value> raw = rawBuilder.build();
                validatePreCommitRequirementsOnReadIfNecessary(tableRef, getStartTimestamp());
                if (raw.isEmpty()) {
                    return endOfData();
                }
                ImmutableSortedMap.Builder<Cell, byte[]> post = ImmutableSortedMap.naturalOrder();
                getWithPostFiltering(tableRef, raw, post, Value.GET_VALUE);
                SortedMap<Cell, byte[]> postFiltered = post.build();
                batchIterator.markNumResultsNotDeleted(postFiltered.size());
                return postFiltered.entrySet().iterator();
            }
        };
        return Iterators.concat(postFilteredBatches);
    }

    /**
     * Partitions a {@link RowColumnRangeIterator} into contiguous blocks that share the same row name.
     * {@link KeyValueService#getRowsColumnRange(TableReference, Iterable, ColumnRangeSelection, int, long)} guarantees
     * that all columns for a single row are adjacent, so this method will return an {@link Iterator} with exactly one
     * entry per non-empty row.
     */
    private Iterator<Map.Entry<byte[], RowColumnRangeIterator>> partitionByRow(RowColumnRangeIterator rawResults) {
        PeekingIterator<Map.Entry<Cell, Value>> peekableRawResults = Iterators.peekingIterator(rawResults);
        return new AbstractIterator<Map.Entry<byte[], RowColumnRangeIterator>>() {
            byte[] prevRowName;

            @Override
            protected Map.Entry<byte[], RowColumnRangeIterator> computeNext() {
                finishConsumingPreviousRow(peekableRawResults);
                if (!peekableRawResults.hasNext()) {
                    return endOfData();
                }
                byte[] nextRowName = peekableRawResults.peek().getKey().getRowName();
                Iterator<Map.Entry<Cell, Value>> columnsIterator =
                        new AbstractIterator<Map.Entry<Cell, Value>>() {
                    @Override
                    protected Map.Entry<Cell, Value> computeNext() {
                        if (!peekableRawResults.hasNext()
                                || !Arrays.equals(peekableRawResults.peek().getKey().getRowName(), nextRowName)) {
                            return endOfData();
                        }
                        return peekableRawResults.next();
                    }
                };
                prevRowName = nextRowName;
                return Maps.immutableEntry(nextRowName, new LocalRowColumnRangeIterator(columnsIterator));
            }

            private void finishConsumingPreviousRow(PeekingIterator<Map.Entry<Cell, Value>> iter) {
                int numConsumed = 0;
                while (iter.hasNext() && Arrays.equals(iter.peek().getKey().getRowName(), prevRowName)) {
                    iter.next();
                    numConsumed++;
                }
                if (numConsumed > 0) {
                    log.warn("Not all columns for row {} were read. {} columns were discarded.",
                             UnsafeArg.of("row", Arrays.toString(prevRowName)),
                             SafeArg.of("numColumnsDiscarded", numConsumed));
                }
            }
        };
    }

    @Override
    public SortedMap<byte[], RowResult<byte[]>> getRowsIgnoringLocalWrites(
            TableReference tableRef,
            Iterable<byte[]> rows) {
        checkGetPreconditions(tableRef);
        if (Iterables.isEmpty(rows)) {
            return AbstractTransaction.EMPTY_SORTED_ROWS;
        }
        hasReads = true;

        Map<Cell, Value> rawResults = Maps.newHashMap(keyValueService.getRows(tableRef,
                rows,
                ColumnSelection.all(),
                getStartTimestamp()));

        validatePreCommitRequirementsOnReadIfNecessary(tableRef, getStartTimestamp());
        return filterRowResults(tableRef, rawResults, ImmutableMap.builderWithExpectedSize(rawResults.size()));
    }

    private SortedMap<byte[], RowResult<byte[]>> filterRowResults(TableReference tableRef,
                                                                  Map<Cell, Value> rawResults,
                                                                  ImmutableMap.Builder<Cell, byte[]> result) {
        getWithPostFiltering(tableRef, rawResults, result, Value.GET_VALUE);
        Map<Cell, byte[]> filterDeletedValues = Maps.filterValues(result.build(), Predicates.not(Value.IS_EMPTY));
        return RowResults.viewOfSortedMap(Cells.breakCellsUpByRow(filterDeletedValues));
    }

    /**
     * This will add any local writes for this row to the result map.
     * <p>
     * If an empty value was written as a delete, this will also be included in the map.
     */
    private void extractLocalWritesForRow(
            @Output ImmutableMap.Builder<Cell, byte[]> result,
            SortedMap<Cell, byte[]> writes,
            byte[] row,
            ColumnSelection columnSelection) {
        Cell lowCell = Cells.createSmallestCellForRow(row);
        Iterator<Entry<Cell, byte[]>> it = writes.tailMap(lowCell).entrySet().iterator();
        while (it.hasNext()) {
            Entry<Cell, byte[]> entry = it.next();
            Cell cell = entry.getKey();
            if (!Arrays.equals(row, cell.getRowName())) {
                break;
            }
            if (columnSelection.allColumnsSelected()
                    || columnSelection.getSelectedColumns().contains(cell.getColumnName())) {
                result.put(cell, entry.getValue());
            }
        }
    }

    @Override
    public Map<Cell, byte[]> get(TableReference tableRef, Set<Cell> cells) {
        Timer.Context timer = getTimer("get").time();
        checkGetPreconditions(tableRef);
        if (Iterables.isEmpty(cells)) {
            return ImmutableMap.of();
        }
        hasReads = true;

        Map<Cell, byte[]> result = Maps.newHashMap();
        SortedMap<Cell, byte[]> writes = writesByTable.get(tableRef);
        if (writes != null) {
            for (Cell cell : cells) {
                if (writes.containsKey(cell)) {
                    result.put(cell, writes.get(cell));
                }
            }
        }

        // We don't need to read any cells that were written locally.
        result.putAll(getFromKeyValueService(tableRef, Sets.difference(cells, result.keySet())));

        long getMillis = TimeUnit.NANOSECONDS.toMillis(timer.stop());
        if (perfLogger.isDebugEnabled()) {
            perfLogger.debug("get({}, {} cells) found {} cells (some possibly deleted), took {} ms",
                    tableRef, cells.size(), result.size(), getMillis);
        }
        validatePreCommitRequirementsOnReadIfNecessary(tableRef, getStartTimestamp());
        return Maps.filterValues(result, Predicates.not(Value.IS_EMPTY));
    }

    @Override
    public Map<Cell, byte[]> getIgnoringLocalWrites(TableReference tableRef, Set<Cell> cells) {
        checkGetPreconditions(tableRef);
        if (Iterables.isEmpty(cells)) {
            return ImmutableMap.of();
        }
        hasReads = true;

        Map<Cell, byte[]> result = getFromKeyValueService(tableRef, cells);
        validatePreCommitRequirementsOnReadIfNecessary(tableRef, getStartTimestamp());

        return Maps.filterValues(result, Predicates.not(Value.IS_EMPTY));
    }

    /**
     * This will load the given keys from the underlying key value service and apply postFiltering
     * so we have snapshot isolation.  If the value in the key value service is the empty array
     * this will be included here and needs to be filtered out.
     */
    private Map<Cell, byte[]> getFromKeyValueService(TableReference tableRef, Set<Cell> cells) {
        ImmutableMap.Builder<Cell, byte[]> result = ImmutableMap.builderWithExpectedSize(cells.size());
        Map<Cell, Long> toRead = Cells.constantValueMap(cells, getStartTimestamp());
        Map<Cell, Value> rawResults = keyValueService.get(tableRef, toRead);
        getWithPostFiltering(tableRef, rawResults, result, Value.GET_VALUE);
        return result.build();
    }

    private static byte[] getNextStartRowName(
            RangeRequest range,
            TokenBackedBasicResultsPage<RowResult<Value>, byte[]> prePostFilter) {
        if (!prePostFilter.moreResultsAvailable()) {
            return range.getEndExclusive();
        }
        return prePostFilter.getTokenForNextPage();
    }


    @Override
    public Iterable<BatchingVisitable<RowResult<byte[]>>> getRanges(final TableReference tableRef,
                                                                    Iterable<RangeRequest> rangeRequests) {
        checkGetPreconditions(tableRef);

        if (perfLogger.isDebugEnabled()) {
            perfLogger.debug("Passed {} ranges to getRanges({}, {})",
                    Iterables.size(rangeRequests), tableRef, rangeRequests);
        }
        if (!Iterables.isEmpty(rangeRequests)) {
            hasReads = true;
        }

        return FluentIterable.from(Iterables.partition(rangeRequests, BATCH_SIZE_GET_FIRST_PAGE))
                .transformAndConcat(input -> {
                    Timer.Context timer = getTimer("processedRangeMillis").time();
                    Map<RangeRequest, TokenBackedBasicResultsPage<RowResult<Value>, byte[]>> firstPages =
                            keyValueService.getFirstBatchForRanges(tableRef, input, getStartTimestamp());
                    validatePreCommitRequirementsOnReadIfNecessary(tableRef, getStartTimestamp());

                    SortedMap<Cell, byte[]> postFiltered = postFilterPages(
                            tableRef,
                            firstPages.values());

                    List<BatchingVisitable<RowResult<byte[]>>> ret = Lists.newArrayListWithCapacity(input.size());
                    for (RangeRequest rangeRequest : input) {
                        TokenBackedBasicResultsPage<RowResult<Value>, byte[]> prePostFilter =
                                firstPages.get(rangeRequest);
                        byte[] nextStartRowName = getNextStartRowName(
                                rangeRequest,
                                prePostFilter);
                        List<Entry<Cell, byte[]>> mergeIterators = getPostFilteredWithLocalWrites(
                                tableRef,
                                postFiltered,
                                rangeRequest,
                                prePostFilter.getResults(),
                                nextStartRowName);
                        ret.add(new AbstractBatchingVisitable<RowResult<byte[]>>() {
                            @Override
                            protected <K extends Exception> void batchAcceptSizeHint(
                                    int batchSizeHint,
                                    ConsistentVisitor<RowResult<byte[]>, K> visitor)
                                    throws K {
                                checkGetPreconditions(tableRef);
                                final Iterator<RowResult<byte[]>> rowResults = Cells.createRowView(mergeIterators);
                                while (rowResults.hasNext()) {
                                    if (!visitor.visit(ImmutableList.of(rowResults.next()))) {
                                        return;
                                    }
                                }
                                if ((nextStartRowName.length == 0) || !prePostFilter.moreResultsAvailable()) {
                                    return;
                                }
                                RangeRequest newRange = rangeRequest.getBuilder()
                                        .startRowInclusive(nextStartRowName)
                                        .build();
                                getRange(tableRef, newRange)
                                        .batchAccept(batchSizeHint, visitor);
                            }
                        });
                    }
                    long processedRangeMillis = TimeUnit.NANOSECONDS.toMillis(timer.stop());
                    log.trace("Processed {} range requests for {} in {}ms",
                            SafeArg.of("numRequests", input.size()),
                            LoggingArgs.tableRef(tableRef),
                            SafeArg.of("millis", processedRangeMillis));
                    return ret;
                });
    }

    @Override
    public <T> Stream<T> getRanges(
            final TableReference tableRef,
            Iterable<RangeRequest> rangeRequests,
            int concurrencyLevel,
            BiFunction<RangeRequest, BatchingVisitable<RowResult<byte[]>>, T> visitableProcessor) {
        if (!Iterables.isEmpty(rangeRequests)) {
            hasReads = true;
        }
        Stream<Pair<RangeRequest, BatchingVisitable<RowResult<byte[]>>>> requestAndVisitables =
                StreamSupport.stream(rangeRequests.spliterator(), false)
                        .map(rangeRequest -> Pair.of(rangeRequest, getLazyRange(tableRef, rangeRequest)));

        if (concurrencyLevel == 1 || isSingleton(rangeRequests)) {
            return requestAndVisitables.map(pair -> visitableProcessor.apply(pair.getLeft(), pair.getRight()));
        }

        return MoreStreams.blockingStreamWithParallelism(
                requestAndVisitables,
                pair -> visitableProcessor.apply(pair.getLeft(), pair.getRight()),
                getRangesExecutor,
                concurrencyLevel);
    }

    @Override
    public <T> Stream<T> getRanges(
            final TableReference tableRef,
            Iterable<RangeRequest> rangeRequests,
            BiFunction<RangeRequest, BatchingVisitable<RowResult<byte[]>>, T> visitableProcessor) {
        if (!Iterables.isEmpty(rangeRequests)) {
            hasReads = true;
        }
        return getRanges(tableRef, rangeRequests, defaultGetRangesConcurrency, visitableProcessor);
    }

    private static boolean isSingleton(Iterable<?> elements) {
        Iterator<?> it = elements.iterator();
        if (it.hasNext()) {
            it.next();
            return !it.hasNext();
        }
        return false;
    }

    @Override
    public Stream<BatchingVisitable<RowResult<byte[]>>> getRangesLazy(
            final TableReference tableRef, Iterable<RangeRequest> rangeRequests) {
        if (!Iterables.isEmpty(rangeRequests)) {
            hasReads = true;
        }
        return StreamSupport.stream(rangeRequests.spliterator(), false)
                .map(rangeRequest -> getLazyRange(tableRef, rangeRequest));
    }

    private BatchingVisitable<RowResult<byte[]>> getLazyRange(TableReference tableRef, RangeRequest rangeRequest) {
        return new AbstractBatchingVisitable<RowResult<byte[]>>() {
            @Override
            protected <K extends Exception> void batchAcceptSizeHint(
                    int batchSizeHint, ConsistentVisitor<RowResult<byte[]>, K> visitor) throws K {
                getRange(tableRef, rangeRequest).batchAccept(batchSizeHint, visitor);
            }
        };
    }

    private void validatePreCommitRequirementsOnReadIfNecessary(TableReference tableRef, long timestamp) {
        if (!isValidationNecessaryOnReads(tableRef)) {
            return;
        }
        throwIfPreCommitRequirementsNotMet(null, timestamp);
    }

    private boolean isValidationNecessaryOnReads(TableReference tableRef) {
        return validateLocksOnReads && isValidationNecessary(tableRef);
    }

    private boolean isValidationNecessary(TableReference tableRef) {
        return sweepStrategyManager.get().get(tableRef) == SweepStrategy.THOROUGH;
    }

    private List<Entry<Cell, byte[]>> getPostFilteredWithLocalWrites(final TableReference tableRef,
                                                                     final SortedMap<Cell, byte[]> postFiltered,
                                                                     final RangeRequest rangeRequest,
                                                                     List<RowResult<Value>> prePostFilter,
                                                                     final byte[] endRowExclusive) {
        Map<Cell, Value> prePostFilterCells = Cells.convertRowResultsToCells(prePostFilter);
        Collection<Entry<Cell, byte[]>> postFilteredCells = Collections2.filter(
                postFiltered.entrySet(),
                Predicates.compose(
                        Predicates.in(prePostFilterCells.keySet()),
                        MapEntries.getKeyFunction()));
        Collection<Entry<Cell, byte[]>> localWritesInRange = getLocalWritesForRange(
                tableRef,
                rangeRequest.getStartInclusive(),
                endRowExclusive).entrySet();
        return mergeInLocalWrites(
                postFilteredCells.iterator(),
                localWritesInRange.iterator(),
                rangeRequest.isReverse());
    }

    @Override
    public BatchingVisitable<RowResult<byte[]>> getRange(final TableReference tableRef,
                                                         final RangeRequest range) {
        checkGetPreconditions(tableRef);
        if (range.isEmptyRange()) {
            return BatchingVisitables.emptyBatchingVisitable();
        }
        hasReads = true;

        return new AbstractBatchingVisitable<RowResult<byte[]>>() {
            @Override
            public <K extends Exception> void batchAcceptSizeHint(
                    int userRequestedSize,
                    ConsistentVisitor<RowResult<byte[]>, K> visitor)
                    throws K {
                Preconditions.checkState(state.get() == State.UNCOMMITTED,
                        "Transaction must be uncommitted.");

                int requestSize = range.getBatchHint() != null ? range.getBatchHint() : userRequestedSize;
                int preFilterBatchSize = getRequestHintToKvStore(requestSize);

                Validate.isTrue(!range.isReverse(), "we currently do not support reverse ranges");
                getBatchingVisitableFromIterator(
                        tableRef,
                        range,
                        requestSize,
                        visitor,
                        preFilterBatchSize);
            }

        };
    }

    private <K extends Exception> boolean getBatchingVisitableFromIterator(
            TableReference tableRef,
            RangeRequest range,
            int userRequestedSize,
            AbortingVisitor<List<RowResult<byte[]>>, K> visitor,
            int preFilterBatchSize) throws K {
        ClosableIterator<RowResult<byte[]>> postFilterIterator =
                postFilterIterator(tableRef, range, preFilterBatchSize, Value.GET_VALUE);
        try {
            Iterator<RowResult<byte[]>> localWritesInRange = Cells.createRowView(
                    getLocalWritesForRange(tableRef, range.getStartInclusive(), range.getEndExclusive()).entrySet());
            Iterator<RowResult<byte[]>> mergeIterators =
                    mergeInLocalWritesRows(postFilterIterator, localWritesInRange, range.isReverse());
            return BatchingVisitableFromIterable.create(mergeIterators).batchAccept(userRequestedSize, visitor);
        } finally {
            postFilterIterator.close();
        }
    }

    protected static int getRequestHintToKvStore(int userRequestedSize) {
        if (userRequestedSize == 1) {
            // Handle 1 specially because the underlying store could have an optimization for 1
            return 1;
        }
        // TODO(carrino): tune the param here based on how likely we are to post filter
        // rows out and have deleted rows
        int preFilterBatchSize = userRequestedSize + ((userRequestedSize + 9) / 10);
        if (preFilterBatchSize > AtlasDbPerformanceConstants.MAX_BATCH_SIZE
                || preFilterBatchSize < 0) {
            preFilterBatchSize = AtlasDbPerformanceConstants.MAX_BATCH_SIZE;
        }
        return preFilterBatchSize;
    }

    private static Iterator<RowResult<byte[]>> mergeInLocalWritesRows(
            Iterator<RowResult<byte[]>> postFilterIterator,
            Iterator<RowResult<byte[]>> localWritesInRange,
            boolean isReverse) {
        Ordering<RowResult<byte[]>> ordering = RowResult.getOrderingByRowName();
        Iterator<RowResult<byte[]>> mergeIterators = IteratorUtils.mergeIterators(
                postFilterIterator, localWritesInRange,
                isReverse ? ordering.reverse() : ordering,
                from -> RowResults.merge(from.lhSide, from.rhSide)); // prefer local writes
        return RowResults.filterDeletedColumnsAndEmptyRows(mergeIterators);
    }

    private List<Entry<Cell, byte[]>> mergeInLocalWrites(
            Iterator<Entry<Cell, byte[]>> postFilterIterator,
            Iterator<Entry<Cell, byte[]>> localWritesInRange,
            boolean isReverse) {
        Ordering<Entry<Cell, byte[]>> ordering = Ordering.natural().onResultOf(MapEntries.getKeyFunction());
        Iterator<Entry<Cell, byte[]>> mergeIterators = IteratorUtils.mergeIterators(
                postFilterIterator, localWritesInRange,
                isReverse ? ordering.reverse() : ordering,
                from -> from.rhSide); // always override their value with written values

        return postFilterEmptyValues(mergeIterators);
    }

    private List<Entry<Cell, byte[]>> postFilterEmptyValues(
            Iterator<Entry<Cell, byte[]>> mergeIterators) {
        List<Entry<Cell, byte[]>> mergedWritesWithoutEmptyValues = new ArrayList<>();
        Predicate<Entry<Cell, byte[]>> nonEmptyValuePredicate = Predicates.compose(Predicates.not(Value.IS_EMPTY),
                MapEntries.getValueFunction());
        long numEmptyValues = 0;
        while (mergeIterators.hasNext()) {
            Entry<Cell, byte[]> next = mergeIterators.next();
            if (nonEmptyValuePredicate.apply(next)) {
                mergedWritesWithoutEmptyValues.add(next);
            } else {
                numEmptyValues++;
            }
        }
        getMeter(AtlasDbMetricNames.CellFilterMetrics.EMPTY_VALUE).mark(numEmptyValues);
        return mergedWritesWithoutEmptyValues;
    }

    protected <T> ClosableIterator<RowResult<T>> postFilterIterator(
            TableReference tableRef,
            RangeRequest range,
            int preFilterBatchSize,
            Function<Value, T> transformer) {
        RowRangeBatchProvider batchProvider =
                new RowRangeBatchProvider(keyValueService, tableRef, range, getStartTimestamp());
        BatchSizeIncreasingIterator<RowResult<Value>> results =
                new BatchSizeIncreasingIterator<>(batchProvider, preFilterBatchSize, null);
        Iterator<Iterator<RowResult<T>>> batchedPostFiltered = new AbstractIterator<Iterator<RowResult<T>>>() {
            @Override
            protected Iterator<RowResult<T>> computeNext() {
                List<RowResult<Value>> batch = results.getBatch();
                validatePreCommitRequirementsOnReadIfNecessary(tableRef, getStartTimestamp());
                if (batch.isEmpty()) {
                    return endOfData();
                }
                SortedMap<Cell, T> postFilter = postFilterRows(tableRef, batch, transformer);
                results.markNumResultsNotDeleted(Cells.getRows(postFilter.keySet()).size());
                return Cells.createRowView(postFilter.entrySet());
            }
        };

        final Iterator<RowResult<T>> rows = Iterators.concat(batchedPostFiltered);
        return new ForwardingClosableIterator<RowResult<T>>() {
            @Override
            protected ClosableIterator<RowResult<T>> delegate() {
                return ClosableIterators.wrap(rows);
            }

            @Override
            public void close() {
                results.close();
            }
        };
    }

    private ConcurrentNavigableMap<Cell, byte[]> getLocalWrites(TableReference tableRef) {
        ConcurrentNavigableMap<Cell, byte[]> writes = writesByTable.get(tableRef);
        if (writes == null) {
            writes = new ConcurrentSkipListMap<Cell, byte[]>();
            ConcurrentNavigableMap<Cell, byte[]> previous = writesByTable.putIfAbsent(tableRef, writes);
            if (previous != null) {
                writes = previous;
            }
        }
        return writes;
    }

    /**
     * This includes deleted writes as zero length byte arrays, be sure to strip them out.
     */
    private SortedMap<Cell, byte[]> getLocalWritesForRange(TableReference tableRef, byte[] startRow, byte[] endRow) {
        SortedMap<Cell, byte[]> writes = getLocalWrites(tableRef);
        if (startRow.length != 0) {
            writes = writes.tailMap(Cells.createSmallestCellForRow(startRow));
        }
        if (endRow.length != 0) {
            writes = writes.headMap(Cells.createSmallestCellForRow(endRow));
        }
        return writes;
    }

    private SortedMap<Cell, byte[]> getLocalWritesForColumnRange(
            TableReference tableRef,
            BatchColumnRangeSelection columnRangeSelection,
            byte[] row) {
        SortedMap<Cell, byte[]> writes = getLocalWrites(tableRef);
        Cell startCell;
        if (columnRangeSelection.getStartCol().length != 0) {
            startCell = Cell.create(row, columnRangeSelection.getStartCol());
        } else {
            startCell = Cells.createSmallestCellForRow(row);
        }
        writes = writes.tailMap(startCell);
        if (RangeRequests.isLastRowName(row)) {
            return writes;
        }
        Cell endCell;
        if (columnRangeSelection.getEndCol().length != 0) {
            endCell = Cell.create(row, columnRangeSelection.getEndCol());
        } else {
            endCell = Cells.createSmallestCellForRow(RangeRequests.nextLexicographicName(row));
        }
        writes = writes.headMap(endCell);
        return writes;
    }

    private SortedMap<Cell, byte[]> postFilterPages(TableReference tableRef,
            Iterable<TokenBackedBasicResultsPage<RowResult<Value>, byte[]>> rangeRows) {
        List<RowResult<Value>> results = Lists.newArrayList();
        for (TokenBackedBasicResultsPage<RowResult<Value>, byte[]> page : rangeRows) {
            results.addAll(page.getResults());
        }
        return postFilterRows(tableRef, results, Value.GET_VALUE);
    }

    private <T> SortedMap<Cell, T> postFilterRows(TableReference tableRef,
                                                  List<RowResult<Value>> rangeRows,
                                                  Function<Value, T> transformer) {
        Preconditions.checkState(state.get() == State.UNCOMMITTED, "Transaction must be uncommitted.");

        if (rangeRows.isEmpty()) {
            return ImmutableSortedMap.of();
        }

        Map<Cell, Value> rawResults = Maps.newHashMapWithExpectedSize(estimateSize(rangeRows));
        for (RowResult<Value> rowResult : rangeRows) {
            for (Map.Entry<byte[], Value> e : rowResult.getColumns().entrySet()) {
                rawResults.put(Cell.create(rowResult.getRowName(), e.getKey()), e.getValue());
            }
        }

        ImmutableSortedMap.Builder<Cell, T> postFilter = ImmutableSortedMap.naturalOrder();
        getWithPostFiltering(tableRef, rawResults, postFilter, transformer);
        return postFilter.build();
    }

    private int estimateSize(List<RowResult<Value>> rangeRows) {
        int estimatedSize = 0;
        for (RowResult<Value> rowResult : rangeRows) {
            estimatedSize += rowResult.getColumns().size();
        }
        return estimatedSize;
    }

    private <T> void getWithPostFiltering(TableReference tableRef,
                                          Map<Cell, Value> rawResults,
                                          @Output ImmutableMap.Builder<Cell, T> results,
                                          Function<Value, T> transformer) {
        long bytes = 0;
        for (Map.Entry<Cell, Value> e : rawResults.entrySet()) {
            bytes += e.getValue().getContents().length + Cells.getApproxSizeOfCell(e.getKey());
        }
        if (bytes > TransactionConstants.WARN_LEVEL_FOR_QUEUED_BYTES && log.isWarnEnabled()) {
            log.warn("A single get had quite a few bytes: {} for table {}. The number of results was {}. "
                    + "Enable debug logging for more information.",
                    SafeArg.of("numBytes", bytes),
                    LoggingArgs.tableRef(tableRef),
                    SafeArg.of("numResults", rawResults.size()));
            if (log.isDebugEnabled()) {
                log.debug("The first 10 results of your request were {}.",
                        UnsafeArg.of("results", Iterables.limit(rawResults.entrySet(), 10)),
                        new RuntimeException("This exception and stack trace are provided for debugging purposes."));
            }
            getHistogram(AtlasDbMetricNames.SNAPSHOT_TRANSACTION_TOO_MANY_BYTES_READ).update(bytes);
        }
        // TODO(hsaraogi): add table names as a tag
        getMeter(AtlasDbMetricNames.SNAPSHOT_TRANSACTION_CELLS_READ).mark(rawResults.size());

        if (AtlasDbConstants.hiddenTables.contains(tableRef)) {
            Preconditions.checkState(allowHiddenTableAccess, "hidden tables cannot be read in this transaction");
            // hidden tables are used outside of the transaction protocol, and in general have invalid timestamps,
            // so do not apply post-filtering as post-filtering would rollback (actually delete) the data incorrectly
            // this case is hit when reading a hidden table from console
            for (Map.Entry<Cell, Value> e : rawResults.entrySet()) {
                results.put(e.getKey(), transformer.apply(e.getValue()));
            }
            return;
        }

        Map<Cell, Value> remainingResultsToPostfilter = rawResults;
        AtomicInteger resultCount = new AtomicInteger();
        while (!remainingResultsToPostfilter.isEmpty()) {
            remainingResultsToPostfilter = getWithPostFilteringInternal(
                    tableRef, remainingResultsToPostfilter, results, resultCount, transformer);
        }

        getMeter(AtlasDbMetricNames.SNAPSHOT_TRANSACTION_CELLS_RETURNED).mark(resultCount.get());
    }

    /**
     * This will return all the keys that still need to be postFiltered.  It will output properly
     * postFiltered keys to the results output param.
     */
    private <T> Map<Cell, Value> getWithPostFilteringInternal(TableReference tableRef,
            Map<Cell, Value> rawResults,
            @Output ImmutableMap.Builder<Cell, T> results,
            @Output AtomicInteger count,
            Function<Value, T> transformer) {
        Set<Long> startTimestampsForValues = getStartTimestampsForValues(rawResults.values());
        Map<Long, Long> commitTimestamps = getCommitTimestamps(tableRef, startTimestampsForValues, true);
        Map<Cell, Long> keysToReload = Maps.newHashMapWithExpectedSize(0);
        Map<Cell, Long> keysToDelete = Maps.newHashMapWithExpectedSize(0);
        ImmutableSet.Builder<Cell> keysAddedBuilder = ImmutableSet.builder();

        for (Map.Entry<Cell, Value> e : rawResults.entrySet()) {
            Cell key = e.getKey();
            Value value = e.getValue();

            if (value.getTimestamp() == Value.INVALID_VALUE_TIMESTAMP) {
                getMeter(AtlasDbMetricNames.CellFilterMetrics.INVALID_START_TS).mark();
                // This means that this transaction started too long ago. When we do garbage collection,
                // we clean up old values, and this transaction started at a timestamp before the garbage collection.
                switch (getReadSentinelBehavior()) {
                    case IGNORE:
                        break;
                    case THROW_EXCEPTION:
                        throw new TransactionFailedRetriableException("Tried to read a value that has been deleted. "
                                + " This can be caused by hard delete transactions using the type "
                                + TransactionType.AGGRESSIVE_HARD_DELETE
                                + ". It can also be caused by transactions taking too long, or"
                                + " its locks expired. Retrying it should work.");
                    default:
                        throw new IllegalStateException("Invalid read sentinel behavior " + getReadSentinelBehavior());
                }
            } else {
                Long theirCommitTimestamp = commitTimestamps.get(value.getTimestamp());
                if (theirCommitTimestamp == null || theirCommitTimestamp == TransactionConstants.FAILED_COMMIT_TS) {
                    keysToReload.put(key, value.getTimestamp());
                    if (shouldDeleteAndRollback()) {
                        // This is from a failed transaction so we can roll it back and then reload it.
                        keysToDelete.put(key, value.getTimestamp());
                        getMeter(AtlasDbMetricNames.CellFilterMetrics.INVALID_COMMIT_TS).mark();
                    }
                } else if (theirCommitTimestamp > getStartTimestamp()) {
                    // The value's commit timestamp is after our start timestamp.
                    // This means the value is from a transaction which committed
                    // after our transaction began. We need to try reading at an
                    // earlier timestamp.
                    keysToReload.put(key, value.getTimestamp());
                    getMeter(AtlasDbMetricNames.CellFilterMetrics.COMMIT_TS_GREATER_THAN_TRANSACTION_TS).mark();
                } else {
                    // The value has a commit timestamp less than our start timestamp, and is visible and valid.
                    if (value.getContents().length != 0) {
                        results.put(key, transformer.apply(value));
                        keysAddedBuilder.add(key);
                    }
                }
            }
        }
        Set<Cell> keysAddedToResults = keysAddedBuilder.build();
        count.addAndGet(keysAddedToResults.size());

        if (!keysToDelete.isEmpty()) {
            // if we can't roll back the failed transactions, we should just try again
            if (!rollbackFailedTransactions(tableRef, keysToDelete, commitTimestamps, defaultTransactionService)) {
                return getRemainingResults(rawResults, keysAddedToResults);
            }
        }

        if (!keysToReload.isEmpty()) {
            Map<Cell, Value> nextRawResults = keyValueService.get(tableRef, keysToReload);
<<<<<<< HEAD
            validatePreCommitRequirementsOnReadIfNecessary(tableRef, getStartTimestamp());
            return nextRawResults;
=======
            validateExternalAndCommitLocksIfNecessary(tableRef, getStartTimestamp());
            return getRemainingResults(nextRawResults, keysAddedToResults);
>>>>>>> 7cf1b8e5
        } else {
            return ImmutableMap.of();
        }
    }

    private Map<Cell, Value> getRemainingResults(Map<Cell, Value> rawResults, Set<Cell> keysAddedToResults) {
        Map<Cell, Value> remainingResults = Maps.newHashMap(rawResults);
        remainingResults.keySet().removeAll(keysAddedToResults);
        return remainingResults;
    }

    /**
     * This is protected to allow for different post filter behavior.
     */
    protected boolean shouldDeleteAndRollback() {
        Validate.notNull(timelockService, "if we don't have a valid lock server we can't roll back transactions");
        return true;
    }

    @Override
    public final void delete(TableReference tableRef, Set<Cell> cells) {
        putInternal(tableRef, Cells.constantValueMap(cells, PtBytes.EMPTY_BYTE_ARRAY));
    }

    @Override
    public void put(TableReference tableRef, Map<Cell, byte[]> values) {
        ensureNoEmptyValues(values);
        putInternal(tableRef, values);
    }

    public void putInternal(TableReference tableRef, Map<Cell, byte[]> values) {
        Preconditions.checkArgument(!AtlasDbConstants.hiddenTables.contains(tableRef));
        markTableAsInvolvedInThisTransaction(tableRef);

        if (values.isEmpty()) {
            return;
        }

        numWriters.incrementAndGet();
        try {
            // We need to check the status after incrementing writers to ensure that we fail if we are committing.
            Preconditions.checkState(state.get() == State.UNCOMMITTED, "Transaction must be uncommitted.");

            ConcurrentNavigableMap<Cell, byte[]> writes = getLocalWrites(tableRef);

            putWritesAndLogIfTooLarge(values, writes);
        } finally {
            numWriters.decrementAndGet();
        }
    }

    private void ensureNoEmptyValues(Map<Cell, byte[]> values) {
        for (Entry<Cell, byte[]> cellEntry : values.entrySet()) {
            if ((cellEntry.getValue() == null) || (cellEntry.getValue().length == 0)) {
                throw new IllegalArgumentException(
                        "AtlasDB does not currently support inserting null or empty (zero-byte) values.");
            }
        }
    }

    private void putWritesAndLogIfTooLarge(Map<Cell, byte[]> values, SortedMap<Cell, byte[]> writes) {
        for (Map.Entry<Cell, byte[]> e : values.entrySet()) {
            byte[] val = MoreObjects.firstNonNull(e.getValue(), PtBytes.EMPTY_BYTE_ARRAY);
            Cell cell = e.getKey();
            if (writes.put(cell, val) == null) {
                long toAdd = val.length + Cells.getApproxSizeOfCell(cell);
                long newVal = byteCount.addAndGet(toAdd);
                if (newVal >= TransactionConstants.WARN_LEVEL_FOR_QUEUED_BYTES
                        && newVal - toAdd < TransactionConstants.WARN_LEVEL_FOR_QUEUED_BYTES) {
                    log.warn("A single transaction has put quite a few bytes: {}. "
                            + "Enable debug logging for more information",
                            SafeArg.of("numBytes", newVal));
                    if (log.isDebugEnabled()) {
                        log.debug("This exception and stack trace are provided for debugging purposes.",
                                new RuntimeException());
                    }
                }
            }
        }
    }

    @Override
    public void abort() {
        if (state.get() == State.ABORTED) {
            return;
        }
        while (true) {
            Preconditions.checkState(state.get() == State.UNCOMMITTED, "Transaction must be uncommitted.");
            if (state.compareAndSet(State.UNCOMMITTED, State.ABORTED)) {
                if (hasWrites()) {
                    throwIfPreCommitRequirementsNotMet(null, getStartTimestamp());
                }
                transactionOutcomeMetrics.markAbort();
                return;
            }
        }
    }

    @Override
    public boolean isAborted() {
        return state.get() == State.ABORTED;
    }

    @Override
    public boolean isUncommitted() {
        return state.get() == State.UNCOMMITTED;
    }

    ///////////////////////////////////////////////////////////////////////////
    /// Committing
    ///////////////////////////////////////////////////////////////////////////

    @Override
    public void commit() {
        commit(defaultTransactionService);
    }

    @Override
    public void commit(TransactionService transactionService) {
        if (state.get() == State.COMMITTED) {
            return;
        }
        if (state.get() == State.FAILED) {
            throw new IllegalStateException("this transaction has already failed");
        }
        while (true) {
            Preconditions.checkState(state.get() == State.UNCOMMITTED, "Transaction must be uncommitted.");
            if (state.compareAndSet(State.UNCOMMITTED, State.COMMITTING)) {
                break;
            }
        }

        // This must be done BEFORE we commit (otherwise if the system goes down after
        // we commit but before we queue cells for scrubbing, then we will lose track of
        // which cells we need to scrub)
        if (getTransactionType() == TransactionType.AGGRESSIVE_HARD_DELETE
                || getTransactionType() == TransactionType.HARD_DELETE) {
            cleaner.queueCellsForScrubbing(getCellsToQueueForScrubbing(), getStartTimestamp());
        }

        boolean success = false;
        try {
            if (numWriters.get() > 0) {
                // After we set state to committing we need to make sure no one is still writing.
                throw new IllegalStateException("Cannot commit while other threads are still calling put.");
            }

            checkConstraints();
            commitWrites(transactionService);
            if (perfLogger.isDebugEnabled()) {
                long transactionMillis = TimeUnit.NANOSECONDS.toMillis(transactionTimerContext.stop());
                perfLogger.debug("Committed transaction {} in {}ms",
                        getStartTimestamp(),
                        transactionMillis);
            }
            success = true;
        } finally {
            // Once we are in state committing, we need to try/finally to set the state to a terminal state.
            if (success) {
                state.set(State.COMMITTED);
                transactionOutcomeMetrics.markSuccessfulCommit();
            } else {
                state.set(State.FAILED);
                transactionOutcomeMetrics.markFailedCommit();
            }
        }
    }

    private void checkConstraints() {
        List<String> violations = Lists.newArrayList();
        for (Map.Entry<TableReference, ConstraintCheckable> entry : constraintsByTableName.entrySet()) {
            SortedMap<Cell, byte[]> sortedMap = writesByTable.get(entry.getKey());
            if (sortedMap != null) {
                violations.addAll(entry.getValue().findConstraintFailures(sortedMap, this, constraintCheckingMode));
            }
        }
        if (!violations.isEmpty()) {
            if (constraintCheckingMode.shouldThrowException()) {
                throw new AtlasDbConstraintException(violations);
            } else {
                constraintLogger.error("Constraint failure on commit.",
                        new AtlasDbConstraintException(violations));
            }
        }
    }

    private void commitWrites(TransactionService transactionService) {
        if (!hasWrites()) {
            if (hasReads()) {
                // verify any pre-commit conditions on the transaction
                preCommitCondition.throwIfConditionInvalid(getStartTimestamp());

                // if there are no writes, we must still make sure the immutable timestamp lock is still valid,
                // to ensure that sweep hasn't thoroughly deleted cells we tried to read
                if (validationNecessaryForInvolvedTables()) {
                    throwIfImmutableTsOrCommitLocksExpired(null);
                }
                return;
            }
            return;
        }

        Optional<TransactionCommitProfile> optionalProfile = Optional.empty();
        Timer.Context commitStageTimer = getTimer("commitStage").time();

        // Acquire row locks and a lock on the start timestamp row in the transactions table.
        // This must happen before conflict checking, otherwise we could complete the checks and then have someone
        // else write underneath us before we proceed (thus missing a write/write conflict).
        Timer.Context acquireLocksTimer = getTimer("commitAcquireLocks").time();
        LockToken commitLocksToken = acquireLocksForCommit();
        long microsForRowLocks = TimeUnit.NANOSECONDS.toMicros(acquireLocksTimer.stop());
        try {
            // Conflict checking. We can actually do this later without compromising correctness, but there is
            // no reason to postpone this check - we waste resources writing unnecessarily if these are going to fail.
            long microsCheckingForConflicts = runAndReportTimeAndGetDurationMicros(
                    () -> throwIfConflictOnCommit(commitLocksToken, transactionService),
                    "commitCheckingForConflicts");

            // Write to the targeted sweep queue. We must do this before writing to the key value service -
            // otherwise we may have hanging values that targeted sweep won't know about.
            long microsWritingToTargetedSweepQueue =
                    runAndReportTimeAndGetDurationMicros(() -> sweepQueue.enqueue(writesByTable, getStartTimestamp()),
                            "writingToSweepQueue");

            // Write to the key value service. We must do this before getting the commit timestamp - otherwise
            // we risk another transaction starting at a timestamp after our commit timestamp not seeing our writes.
            long microsForWrites = runAndReportTimeAndGetDurationMicros(
                    () -> keyValueService.multiPut(writesByTable, getStartTimestamp()), "commitWrite");

            // Now that all writes are done, get the commit timestamp
            // We must do this before we check that our locks are still valid to ensure that other transactions that
            // will hold these locks are sure to have start timestamps after our commit timestamp.
            Timer.Context commitTimestampTimer = getTimer("getCommitTimestamp").time();
            long commitTimestamp = timelockService.getFreshTimestamp();
            commitTsForScrubbing = commitTimestamp;
            long microsForGetCommitTs = TimeUnit.NANOSECONDS.toMillis(commitTimestampTimer.stop());

            // Punch on commit so that if hard delete is the only thing happening on a system,
            // we won't block forever waiting for the unreadable timestamp to advance past the
            // scrub timestamp (same as the hard delete transaction's start timestamp).
            // May not need to be here specifically, but this is a very cheap operation - scheduling another thread
            // might well cost more.
            long microsForPunch = runAndReportTimeAndGetDurationMicros(
                    () -> cleaner.punch(commitTimestamp),
                    "microsForPunch");

            // Serializable transactions need to check their reads haven't changed, by reading again at commitTs + 1.
            // This must happen before the lock check for thorough tables, because the lock check verifies the
            // immutable timestamp hasn't moved forward - thorough sweep might sweep a conflict out from underneath us.
            long microsForReadWriteConflictCheck = runAndReportTimeAndGetDurationMicros(
                    () -> throwIfReadWriteConflictForSerializable(commitTimestamp),
                    "readWriteConflictCheck");

            // Verify that our locks and pre-commit conditions are still valid before we actually commit;
            // this throwIfPreCommitRequirementsNotMet is required by the transaction protocol for correctness.
            long microsForPreCommitLockCheck = runAndReportTimeAndGetDurationMicros(
                    () -> throwIfImmutableTsOrCommitLocksExpired(commitLocksToken), "preCommitLockCheck");
            long microsForUserPreCommitCondition = runAndReportTimeAndGetDurationMicros(
                    () -> throwIfPreCommitConditionInvalid(commitTimestamp), "userPreCommitCondition");

            long microsForPutCommitTs = runAndReportTimeAndGetDurationMicros(
                    () -> putCommitTimestamp(commitTimestamp, commitLocksToken, transactionService),
                    "commitPutCommitTs");

            long microsSinceCreation = TimeUnit.MILLISECONDS.toMicros(System.currentTimeMillis() - timeCreated);
            getTimer("commitTotalTimeSinceTxCreation").update(microsSinceCreation, TimeUnit.MICROSECONDS);
            getHistogram(AtlasDbMetricNames.SNAPSHOT_TRANSACTION_BYTES_WRITTEN).update(byteCount.get());
            optionalProfile = Optional.of(ImmutableTransactionCommitProfile.builder()
                    .startTimestamp(getTimestamp())
                    .acquireRowLocksMicros(microsForRowLocks)
                    .conflictCheckMicros(microsCheckingForConflicts)
                    .writingToSweepQueueMicros(microsWritingToTargetedSweepQueue)
                    .keyValueServiceWriteMicros(microsForWrites)
                    .commitTimestampMicros(microsForGetCommitTs)
                    .punchMicros(microsForPunch)
                    .readWriteConflictCheckMicros(microsForReadWriteConflictCheck)
                    .verifyPreCommitLockCheckMicros(microsForPreCommitLockCheck)
                    .verifyUserPreCommitConditionMicros(microsForUserPreCommitCondition)
                    .putCommitTimestampMicros(microsForPutCommitTs)
                    .commitTimestamp(commitTimestamp)
                    .totalCommitStageMicros(TimeUnit.NANOSECONDS.toMicros(commitStageTimer.stop()))
                    .totalTimeSinceTransactionCreationMicros(microsSinceCreation)
                    .build());
        } finally {
            long microsForPostCommitUnlock = runAndReportTimeAndGetDurationMicros(
                    () -> timelockService.tryUnlock(ImmutableSet.of(commitLocksToken)), "postCommitUnlock");

            // We only care about detailed profiling for successful transactions
            optionalProfile.ifPresent(profile -> commitProfileProcessor.consumeProfilingData(
                    profile,
                    writesByTable.keySet(),
                    byteCount.get(),
                    microsForPostCommitUnlock));
        }
    }

    private long runAndReportTimeAndGetDurationMicros(Runnable runnable, String timerName) {
        Timer.Context timer = getTimer(timerName).time();
        runnable.run();
        return TimeUnit.NANOSECONDS.toMicros(timer.stop());
    }

    protected void throwIfReadWriteConflictForSerializable(long commitTimestamp) {
        // This is for overriding to get serializable transactions
    }

    private boolean hasWrites() {
        boolean hasWrites = false;
        for (SortedMap<?, ?> map : writesByTable.values()) {
            if (!map.isEmpty()) {
                hasWrites = true;
                break;
            }
        }
        return hasWrites;
    }

    protected boolean hasReads() {
        return hasReads;
    }

    protected ConflictHandler getConflictHandlerForTable(TableReference tableRef) {
        return Preconditions.checkNotNull(conflictDetectionManager.get(tableRef),
            "Not a valid table for this transaction. Make sure this table name exists or has a valid namespace: %s",
            tableRef);
    }

    private String getExpiredLocksErrorString(@Nullable LockToken commitLocksToken,
                                              Set<LockToken> expiredLocks) {
        return "The following immutable timestamp lock was required: " + immutableTimestampLock
            + "; the following commit locks were required: " + commitLocksToken
            + "; the following locks are no longer valid: " + expiredLocks;
    }

    private void throwIfPreCommitRequirementsNotMet(@Nullable LockToken commitLocksToken, long timestamp) {
        throwIfImmutableTsOrCommitLocksExpired(commitLocksToken);
        throwIfPreCommitConditionInvalid(timestamp);
    }

    private void throwIfPreCommitConditionInvalid(long timestamp) {
        try {
            preCommitCondition.throwIfConditionInvalid(timestamp);
        } catch (TransactionFailedException ex) {
            transactionOutcomeMetrics.markPreCommitCheckFailed();
            throw ex;
        }
    }

    private void throwIfImmutableTsOrCommitLocksExpired(@Nullable LockToken commitLocksToken) {
        Set<LockToken> expiredLocks = refreshCommitAndImmutableTsLocks(commitLocksToken);
        if (!expiredLocks.isEmpty()) {
            final String baseMsg = "Required locks are no longer valid. ";
            String expiredLocksErrorString = getExpiredLocksErrorString(commitLocksToken, expiredLocks);
            TransactionLockTimeoutException ex = new TransactionLockTimeoutException(baseMsg + expiredLocksErrorString);
            log.error(baseMsg + "{}", expiredLocksErrorString, ex);
            transactionOutcomeMetrics.markLocksExpired();
            throw ex;
        }
    }

    /**
     * Refreshes external and commit locks.
     * @return set of locks that could not be refreshed
     */
    private Set<LockToken> refreshCommitAndImmutableTsLocks(@Nullable LockToken commitLocksToken) {
        Set<LockToken> toRefresh = Sets.newHashSet();
        if (commitLocksToken != null) {
            toRefresh.add(commitLocksToken);
        }
        immutableTimestampLock.ifPresent(toRefresh::add);

        if (toRefresh.isEmpty()) {
            return ImmutableSet.of();
        }

        return Sets.difference(toRefresh, timelockService.refreshLockLeases(toRefresh)).immutableCopy();
    }

    /**
     * Make sure we have all the rows we are checking already locked before calling this.
     */
    protected void throwIfConflictOnCommit(LockToken commitLocksToken, TransactionService transactionService)
            throws TransactionConflictException {
        for (Entry<TableReference, ConcurrentNavigableMap<Cell, byte[]>> write : writesByTable.entrySet()) {
            ConflictHandler conflictHandler = getConflictHandlerForTable(write.getKey());
            throwIfWriteAlreadyCommitted(
                    write.getKey(),
                    write.getValue(),
                    conflictHandler,
                    commitLocksToken,
                    transactionService);
        }
    }

    protected void throwIfWriteAlreadyCommitted(TableReference tableRef,
                                                Map<Cell, byte[]> writes,
                                                ConflictHandler conflictHandler,
                                                LockToken commitLocksToken,
                                                TransactionService transactionService)
            throws TransactionConflictException {
        if (writes.isEmpty() || !conflictHandler.checkWriteWriteConflicts()) {
            return;
        }
        Set<CellConflict> spanningWrites = Sets.newHashSet();
        Set<CellConflict> dominatingWrites = Sets.newHashSet();
        Map<Cell, Long> keysToLoad = Maps.asMap(writes.keySet(), Functions.constant(Long.MAX_VALUE));
        while (!keysToLoad.isEmpty()) {
            keysToLoad = detectWriteAlreadyCommittedInternal(
                    tableRef,
                    keysToLoad,
                    spanningWrites,
                    dominatingWrites,
                    transactionService);
        }

        if (conflictHandler == ConflictHandler.RETRY_ON_VALUE_CHANGED) {
            throwIfValueChangedConflict(tableRef, writes, spanningWrites, dominatingWrites, commitLocksToken);
        } else {
            if (!spanningWrites.isEmpty() || !dominatingWrites.isEmpty()) {
                transactionOutcomeMetrics.markWriteWriteConflict(tableRef);
                throw TransactionConflictException.create(tableRef, getStartTimestamp(), spanningWrites,
                        dominatingWrites, System.currentTimeMillis() - timeCreated);
            }
        }
    }

    /**
     * This will throw if we have a value changed conflict.  This means that either we changed the
     * value and anyone did a write after our start timestamp, or we just touched the value (put the
     * same value as before) and a changed value was written after our start time.
     */
    private void throwIfValueChangedConflict(TableReference table,
                                             Map<Cell, byte[]> writes,
                                             Set<CellConflict> spanningWrites,
                                             Set<CellConflict> dominatingWrites,
                                             LockToken commitLocksToken) {
        Map<Cell, CellConflict> cellToConflict = Maps.newHashMap();
        Map<Cell, Long> cellToTs = Maps.newHashMap();
        for (CellConflict c : Sets.union(spanningWrites, dominatingWrites)) {
            cellToConflict.put(c.getCell(), c);
            cellToTs.put(c.getCell(), c.getTheirStart() + 1);
        }

        Map<Cell, byte[]> oldValues = getIgnoringLocalWrites(table, cellToTs.keySet());
        Map<Cell, Value> conflictingValues = keyValueService.get(table, cellToTs);

        Set<Cell> conflictingCells = Sets.newHashSet();
        for (Entry<Cell, Long> cellEntry : cellToTs.entrySet()) {
            Cell cell = cellEntry.getKey();
            if (!writes.containsKey(cell)) {
                Validate.isTrue(false, "Missing write for cell: %s for table %s", cellToConflict.get(cell), table);
            }
            if (!conflictingValues.containsKey(cell)) {
                // This error case could happen if our locks expired.
                throwIfPreCommitRequirementsNotMet(commitLocksToken, getStartTimestamp());
                Validate.isTrue(false, "Missing conflicting value for cell: %s for table %s", cellToConflict.get(cell),
                        table);
            }
            if (conflictingValues.get(cell).getTimestamp() != (cellEntry.getValue() - 1)) {
                // This error case could happen if our locks expired.
                throwIfPreCommitRequirementsNotMet(commitLocksToken, getStartTimestamp());
                Validate.isTrue(false, "Wrong timestamp for cell in table %s Expected: %s Actual: %s", table,
                        cellToConflict.get(cell),
                        conflictingValues.get(cell));
            }
            @Nullable byte[] oldVal = oldValues.get(cell);
            byte[] writeVal = writes.get(cell);
            byte[] conflictingVal = conflictingValues.get(cell).getContents();
            if (!Transactions.cellValuesEqual(oldVal, writeVal)
                    || !Arrays.equals(writeVal, conflictingVal)) {
                conflictingCells.add(cell);
            } else if (log.isInfoEnabled()) {
                log.info("Another transaction committed to the same cell before us but their value was the same."
                        + " Cell: {} Table: {}",
                        UnsafeArg.of("cell", cell),
                        LoggingArgs.tableRef(table));
            }
        }
        if (conflictingCells.isEmpty()) {
            return;
        }
        Predicate<CellConflict> conflicting = Predicates.compose(
                Predicates.in(conflictingCells),
                CellConflict.getCellFunction());
        transactionOutcomeMetrics.markWriteWriteConflict(table);
        throw TransactionConflictException.create(table,
                getStartTimestamp(),
                Sets.filter(spanningWrites, conflicting),
                Sets.filter(dominatingWrites, conflicting),
                System.currentTimeMillis() - timeCreated);
    }

    /**
     * This will return the set of keys that need to be retried.  It will output any conflicts
     * it finds into the output params.
     */
    protected Map<Cell, Long> detectWriteAlreadyCommittedInternal(TableReference tableRef,
                                                                  Map<Cell, Long> keysToLoad,
                                                                  @Output Set<CellConflict> spanningWrites,
                                                                  @Output Set<CellConflict> dominatingWrites,
                                                                  TransactionService transactionService) {
        Map<Cell, Long> rawResults = keyValueService.getLatestTimestamps(tableRef, keysToLoad);
        Map<Long, Long> commitTimestamps = getCommitTimestamps(tableRef, rawResults.values(), false);
        Map<Cell, Long> keysToDelete = Maps.newHashMapWithExpectedSize(0);

        for (Map.Entry<Cell, Long> e : rawResults.entrySet()) {
            Cell key = e.getKey();
            long theirStartTimestamp = e.getValue();
            AssertUtils.assertAndLog(log, theirStartTimestamp != getStartTimestamp(),
                    "Timestamp reuse is bad:%d", getStartTimestamp());

            Long theirCommitTimestamp = commitTimestamps.get(theirStartTimestamp);
            if (theirCommitTimestamp == null
                    || theirCommitTimestamp == TransactionConstants.FAILED_COMMIT_TS) {
                // The value has no commit timestamp or was explicitly rolled back.
                // This means the value is garbage from a transaction which didn't commit.
                keysToDelete.put(key, theirStartTimestamp);
                continue;
            }

            AssertUtils.assertAndLog(log, theirCommitTimestamp != getStartTimestamp(),
                    "Timestamp reuse is bad:%d", getStartTimestamp());
            if (theirStartTimestamp > getStartTimestamp()) {
                dominatingWrites.add(Cells.createConflictWithMetadata(
                        keyValueService,
                        tableRef,
                        key,
                        theirStartTimestamp,
                        theirCommitTimestamp));
            } else if (theirCommitTimestamp > getStartTimestamp()) {
                spanningWrites.add(Cells.createConflictWithMetadata(
                        keyValueService,
                        tableRef,
                        key,
                        theirStartTimestamp,
                        theirCommitTimestamp));
            }
        }

        if (!keysToDelete.isEmpty()) {
            if (!rollbackFailedTransactions(tableRef, keysToDelete, commitTimestamps, transactionService)) {
                // If we can't roll back the failed transactions, we should just try again.
                return keysToLoad;
            }
        }

        // Once we successfully rollback and delete these cells we need to reload them.
        return keysToDelete;
    }

    /**
     * This will attempt to rollback the passed transactions.  If all are rolled back correctly this
     * method will also delete the values for the transactions that have been rolled back.
     * @return false if we cannot roll back the failed transactions because someone beat us to it
     */
    private boolean rollbackFailedTransactions(
            TableReference tableRef,
            Map<Cell, Long> keysToDelete,
            Map<Long, Long> commitTimestamps,
            TransactionService transactionService) {
        for (long startTs : Sets.newHashSet(keysToDelete.values())) {
            if (commitTimestamps.get(startTs) == null) {
                log.warn("Rolling back transaction: {}", SafeArg.of("startTs", startTs));
                if (!rollbackOtherTransaction(startTs, transactionService)) {
                    return false;
                }
            } else {
                Validate.isTrue(commitTimestamps.get(startTs) == TransactionConstants.FAILED_COMMIT_TS);
            }
        }

        deleteExecutor.submit(() -> deleteCells(tableRef, keysToDelete));
        return true;
    }

    private void deleteCells(TableReference tableRef, Map<Cell, Long> keysToDelete) {
        try {
            log.debug("For table: {} we are deleting values of an uncommitted transaction: {}",
                    LoggingArgs.tableRef(tableRef),
                    UnsafeArg.of("keysToDelete", keysToDelete));
            keyValueService.delete(tableRef, Multimaps.forMap(keysToDelete));
        } catch (RuntimeException e) {
            final String msg = "This isn't a bug but it should be infrequent if all nodes of your KV service are"
                    + " running. Delete has stronger consistency semantics than read/write and must talk to all nodes"
                    + " instead of just talking to a quorum of nodes. "
                    + "Failed to delete keys for table: {} from an uncommitted transaction; "
                    + " sweep should eventually clean this when it processes this table.";
            if (log.isDebugEnabled()) {
                log.warn(msg + " The keys that failed to be deleted during rollback were {}",
                        LoggingArgs.tableRef(tableRef),
                        UnsafeArg.of("keysToDelete", keysToDelete));
            } else {
                log.warn(msg, LoggingArgs.tableRef(tableRef), e);
            }
        }
    }

    /**
     * Rollback a someone else's transaction.
     * @return true if the other transaction was rolled back
     */
    private boolean rollbackOtherTransaction(long startTs, TransactionService transactionService) {
        try {
            transactionService.putUnlessExists(startTs, TransactionConstants.FAILED_COMMIT_TS);
            transactionOutcomeMetrics.markRollbackOtherTransaction();
            return true;
        } catch (KeyAlreadyExistsException e) {
            log.info("This isn't a bug but it should be very infrequent. Two transactions tried to roll back someone"
                    + " else's request with start: {}",
                    SafeArg.of("startTs", startTs),
                    new TransactionFailedRetriableException(
                            "Two transactions tried to roll back someone else's request with start: " + startTs, e));
            return false;
        }
    }

    ///////////////////////////////////////////////////////////////////////////
    /// Locking
    ///////////////////////////////////////////////////////////////////////////

    /**
     * This method should acquire any locks needed to do proper concurrency control at commit time.
     */
    protected LockToken acquireLocksForCommit() {
        Set<LockDescriptor> lockDescriptors = getLocksForWrites();

        LockRequest request = LockRequest.of(lockDescriptors, lockAcquireTimeoutMs);
        LockResponse lockResponse = timelockService.lock(request);
        if (!lockResponse.wasSuccessful()) {
            log.error("Timed out waiting while acquiring commit locks. Request id was {}. Timeout was {} ms. "
                            + "First ten required locks were {}.",
                    SafeArg.of("requestId", request.getRequestId()),
                    SafeArg.of("acquireTimeoutMs", lockAcquireTimeoutMs),
                    UnsafeArg.of("firstTenLockDescriptors", Iterables.limit(lockDescriptors, 10)));
            throw new TransactionLockAcquisitionTimeoutException("Timed out while acquiring commit locks.");
        }
        return lockResponse.getToken();
    }

    protected Set<LockDescriptor> getLocksForWrites() {
        Set<LockDescriptor> result = Sets.newHashSet();
        Iterable<TableReference> allTables = IterableUtils.append(
                writesByTable.keySet(),
                TransactionConstants.TRANSACTION_TABLE);
        for (TableReference tableRef : allTables) {
            if (tableRef.equals(TransactionConstants.TRANSACTION_TABLE)) {
                result.add(
                        AtlasRowLockDescriptor.of(
                                TransactionConstants.TRANSACTION_TABLE.getQualifiedName(),
                                TransactionConstants.getValueForTimestamp(getStartTimestamp())));
                continue;
            }
            ConflictHandler conflictHandler = getConflictHandlerForTable(tableRef);
            if (conflictHandler.lockCellsForConflicts()) {
                for (Cell cell : getLocalWrites(tableRef).keySet()) {
                    result.add(
                            AtlasCellLockDescriptor.of(
                                    tableRef.getQualifiedName(),
                                    cell.getRowName(),
                                    cell.getColumnName()));
                }
            }

            if (conflictHandler.lockRowsForConflicts()) {
                Cell lastCell = null;
                for (Cell cell : getLocalWrites(tableRef).keySet()) {
                    if (lastCell == null || !Arrays.equals(lastCell.getRowName(), cell.getRowName())) {
                        result.add(
                                AtlasRowLockDescriptor.of(tableRef.getQualifiedName(), cell.getRowName()));
                    }
                    lastCell = cell;
                }
            }
        }
        return result;
    }

    /**
     * We will block here until the passed transactions have released their lock.  This means that
     * the committing transaction is either complete or it has failed and we are allowed to roll
     * it back.
     */
    private void waitForCommitToComplete(Iterable<Long> startTimestamps) {
        boolean isEmpty = true;
        Set<LockDescriptor> lockDescriptors = Sets.newHashSet();
        for (long start : startTimestamps) {
            if (start < immutableTimestamp) {
                // We don't need to block in this case because this transaction is already complete
                continue;
            }
            isEmpty = false;
            lockDescriptors.add(
                    AtlasRowLockDescriptor.of(
                            TransactionConstants.TRANSACTION_TABLE.getQualifiedName(),
                            TransactionConstants.getValueForTimestamp(start)));
        }

        if (isEmpty) {
            return;
        }

        WaitForLocksRequest request = WaitForLocksRequest.of(lockDescriptors, lockAcquireTimeoutMs);
        WaitForLocksResponse response = timelockService.waitForLocks(request);
        if (!response.wasSuccessful()) {
            log.error("Timed out waiting for commits to complete. Timeout was {} ms. First ten locks were {}.",
                    SafeArg.of("requestId", request.getRequestId()),
                    SafeArg.of("acquireTimeoutMs", lockAcquireTimeoutMs),
                    UnsafeArg.of("firstTenLockDescriptors", Iterables.limit(lockDescriptors, 10)));
            throw new TransactionLockAcquisitionTimeoutException("Timed out waiting for commits to complete.");
        }
    }

    ///////////////////////////////////////////////////////////////////////////
    /// Commit timestamp management
    ///////////////////////////////////////////////////////////////////////////

    private Set<Long> getStartTimestampsForValues(Iterable<Value> values) {
        Set<Long> results = Sets.newHashSet();
        for (Value v : values) {
            results.add(v.getTimestamp());
        }
        return results;
    }

    /**
     * Returns a map from start timestamp to commit timestamp.  If a start timestamp wasn't
     * committed, then it will be missing from the map.  This method will block until the
     * transactions for these start timestamps are complete.
     */
    protected Map<Long, Long> getCommitTimestamps(@Nullable TableReference tableRef,
                                                  Iterable<Long> startTimestamps,
                                                  boolean waitForCommitterToComplete) {
        if (Iterables.isEmpty(startTimestamps)) {
            return ImmutableMap.of();
        }
        Map<Long, Long> result = Maps.newHashMap();
        Set<Long> gets = Sets.newHashSet();
        for (long startTs : startTimestamps) {
            Long cached = timestampValidationReadCache.getCommitTimestampIfPresent(startTs);
            if (cached != null) {
                result.put(startTs, cached);
            } else {
                gets.add(startTs);
            }
        }

        if (gets.isEmpty()) {
            return result;
        }

        // Before we do the reads, we need to make sure the committer is done writing.
        if (waitForCommitterToComplete) {
            Timer.Context timer = getTimer("waitForCommitTsMillis").time();
            waitForCommitToComplete(startTimestamps);
            long waitForCommitTsMillis = TimeUnit.NANOSECONDS.toMillis(timer.stop());

            if (tableRef != null) {
                perfLogger.debug("Waited {} ms to get commit timestamps for table {}.",
                        SafeArg.of("commitTsMillis", waitForCommitTsMillis),
                        LoggingArgs.tableRef(tableRef));
            } else {
                perfLogger.debug("Waited {} ms to get commit timestamps",
                        SafeArg.of("commitTsMillis", waitForCommitTsMillis));
            }
        }

        if (tableRef != null) {
            log.trace("Getting commit timestamps for {} start timestamps in response to read from table {}",
                    SafeArg.of("numTimestamps", gets.size()),
                    LoggingArgs.tableRef(tableRef));
        } else {
            log.trace("Getting commit timestamps for {} start timestamps",
                    SafeArg.of("numTimestamps", gets.size()));
        }

        Map<Long, Long> rawResults = loadCommitTimestamps(gets);

        for (Map.Entry<Long, Long> e : rawResults.entrySet()) {
            if (e.getValue() != null) {
                long startTs = e.getKey();
                long commitTs = e.getValue();
                result.put(startTs, commitTs);
                timestampValidationReadCache.putAlreadyCommittedTransaction(startTs, commitTs);
            }
        }
        return result;
    }

    private Map<Long, Long> loadCommitTimestamps(Set<Long> startTimestamps) {
        // distinguish between a single timestamp and a batch, for more granular metrics
        if (startTimestamps.size() == 1) {
            long singleTs = startTimestamps.iterator().next();
            Long commitTsOrNull = defaultTransactionService.get(singleTs);
            return commitTsOrNull == null ? ImmutableMap.of() : ImmutableMap.of(singleTs, commitTsOrNull);
        } else {
            return defaultTransactionService.get(startTimestamps);
        }
    }

    /**
     * This will attempt to put the commitTimestamp into the DB.
     *
     * @throws TransactionLockTimeoutException If our locks timed out while trying to commit.
     * @throws TransactionCommitFailedException failed when committing in a way that isn't retriable
     */
    private void putCommitTimestamp(
            long commitTimestamp,
            LockToken locksToken,
            TransactionService transactionService)
            throws TransactionFailedException {
        Validate.isTrue(commitTimestamp > getStartTimestamp(), "commitTs must be greater than startTs");
        try {
            transactionService.putUnlessExists(getStartTimestamp(), commitTimestamp);
        } catch (KeyAlreadyExistsException e) {
            handleKeyAlreadyExistsException(commitTimestamp, e, locksToken);
        } catch (Exception e) {
            TransactionCommitFailedException commitFailedEx = new TransactionCommitFailedException(
                    "This transaction failed writing the commit timestamp. "
                    + "It might have been committed, but it may not have.", e);
            log.error("failed to commit an atlasdb transaction", commitFailedEx);
            transactionOutcomeMetrics.markPutUnlessExistsFailed();
            throw commitFailedEx;
        }
    }

    private void handleKeyAlreadyExistsException(
            long commitTs,
            KeyAlreadyExistsException ex,
            LockToken commitLocksToken) {
        try {
            if (wasCommitSuccessful(commitTs)) {
                // We did actually commit successfully.  This case could happen if the impl
                // for putUnlessExists did a retry and we had committed already
                return;
            }
            Set<LockToken> expiredLocks = refreshCommitAndImmutableTsLocks(commitLocksToken);
            if (!expiredLocks.isEmpty()) {
                transactionOutcomeMetrics.markLocksExpired();
                throw new TransactionLockTimeoutException("Our commit was already rolled back at commit time"
                        + " because our locks timed out. startTs: " + getStartTimestamp() + ".  "
                        + getExpiredLocksErrorString(commitLocksToken, expiredLocks), ex);
            } else {
                log.warn("Possible bug: Someone rolled back our transaction but"
                        + " our locks were still valid; Atlas code is not allowed to do this, though others can.",
                        SafeArg.of("immutableTimestampLock", immutableTimestampLock),
                        SafeArg.of("commitLocksToken", commitLocksToken));
            }
        } catch (TransactionFailedException e1) {
            throw e1;
        } catch (Exception e1) {
            log.error("Failed to determine if we can retry this transaction. startTs: {}",
                    SafeArg.of("startTs", getStartTimestamp()),
                    e1);
        }
        String msg = "Our commit was already rolled back at commit time."
                + " Locking should prevent this from happening, but our locks may have timed out."
                + " startTs: " + getStartTimestamp();
        throw new TransactionCommitFailedException(msg, ex);
    }

    private boolean wasCommitSuccessful(long commitTs) throws Exception {
        Map<Long, Long> commitTimestamps = getCommitTimestamps(null, Collections.singleton(getStartTimestamp()), false);
        long storedCommit = commitTimestamps.get(getStartTimestamp());
        if (storedCommit != commitTs && storedCommit != TransactionConstants.FAILED_COMMIT_TS) {
            Validate.isTrue(false, "Commit value is wrong. startTs %s  commitTs: %s", getStartTimestamp(), commitTs);
        }
        return storedCommit == commitTs;
    }

    @Override
    public void useTable(TableReference tableRef, ConstraintCheckable table) {
        constraintsByTableName.put(tableRef, table);
    }

    /** The similarly-named-and-intentioned useTable method is only called on writes.
     *  This one is more comprehensive and covers read paths as well
     * (necessary because we wish to get the sweep strategies of tables in read-only transactions)
     */
    private void markTableAsInvolvedInThisTransaction(TableReference tableRef) {
        involvedTables.add(tableRef);
    }

    private boolean validationNecessaryForInvolvedTables() {
        return involvedTables.stream().anyMatch(this::isValidationNecessary);
    }

    private long getStartTimestamp() {
        return startTimestamp.get();
    }

    @Override
    protected KeyValueService getKeyValueService() {
        return keyValueService;
    }

    private Multimap<Cell, TableReference> getCellsToQueueForScrubbing() {
        return getCellsToScrubByCell(State.COMMITTING);
    }

    Multimap<TableReference, Cell> getCellsToScrubImmediately() {
        return getCellsToScrubByTable(State.COMMITTED);
    }

    private Multimap<Cell, TableReference> getCellsToScrubByCell(State expectedState) {
        Multimap<Cell, TableReference> cellToTableName = HashMultimap.create();
        State actualState = state.get();
        if (expectedState == actualState) {
            for (Entry<TableReference, ConcurrentNavigableMap<Cell, byte[]>> entry : writesByTable.entrySet()) {
                TableReference table = entry.getKey();
                Set<Cell> cells = entry.getValue().keySet();
                for (Cell c : cells) {
                    cellToTableName.put(c, table);
                }
            }
        } else {
            AssertUtils.assertAndLog(log, false, "Expected state: " + expectedState + "; actual state: " + actualState);
        }
        return cellToTableName;
    }


    private Multimap<TableReference, Cell> getCellsToScrubByTable(State expectedState) {
        Multimap<TableReference, Cell> tableRefToCells = HashMultimap.create();
        State actualState = state.get();
        if (expectedState == actualState) {
            for (Entry<TableReference, ConcurrentNavigableMap<Cell, byte[]>> entry : writesByTable.entrySet()) {
                TableReference table = entry.getKey();
                Set<Cell> cells = entry.getValue().keySet();
                tableRefToCells.putAll(table, cells);
            }
        } else {
            AssertUtils.assertAndLog(log, false, "Expected state: " + expectedState + "; actual state: " + actualState);
        }
        return tableRefToCells;
    }

    private Timer getTimer(String name) {
        return metricsManager.registerOrGetTimer(SnapshotTransaction.class, name);
    }

    private Histogram getHistogram(String name) {
        return metricsManager.registerOrGetHistogram(SnapshotTransaction.class, name);
    }

    private Meter getMeter(String name) {
        // TODO(hsaraogi): add table names as a tag
        return metricsManager.registerOrGetMeter(SnapshotTransaction.class, name);
    }
}<|MERGE_RESOLUTION|>--- conflicted
+++ resolved
@@ -1139,13 +1139,8 @@
 
         if (!keysToReload.isEmpty()) {
             Map<Cell, Value> nextRawResults = keyValueService.get(tableRef, keysToReload);
-<<<<<<< HEAD
             validatePreCommitRequirementsOnReadIfNecessary(tableRef, getStartTimestamp());
-            return nextRawResults;
-=======
-            validateExternalAndCommitLocksIfNecessary(tableRef, getStartTimestamp());
             return getRemainingResults(nextRawResults, keysAddedToResults);
->>>>>>> 7cf1b8e5
         } else {
             return ImmutableMap.of();
         }
