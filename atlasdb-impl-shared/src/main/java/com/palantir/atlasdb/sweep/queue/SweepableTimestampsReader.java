--- conflicted
+++ resolved
@@ -20,17 +20,11 @@
 import java.util.Optional;
 
 import com.google.common.collect.ImmutableList;
-<<<<<<< HEAD
-import com.palantir.atlasdb.keyvalue.api.KeyValueService;
-import com.palantir.atlasdb.keyvalue.api.RangeRequest;
-import com.palantir.atlasdb.keyvalue.api.RowResult;
-=======
 import com.google.common.collect.Iterables;
 import com.palantir.atlasdb.keyvalue.api.BatchColumnRangeSelection;
 import com.palantir.atlasdb.keyvalue.api.Cell;
 import com.palantir.atlasdb.keyvalue.api.KeyValueService;
 import com.palantir.atlasdb.keyvalue.api.RowColumnRangeIterator;
->>>>>>> afcd1e9d
 import com.palantir.atlasdb.keyvalue.api.TableReference;
 import com.palantir.atlasdb.keyvalue.api.Value;
 import com.palantir.atlasdb.schema.generated.SweepableTimestampsTable;
@@ -93,13 +87,6 @@
                     partitionCoarse,
                     PersistableBoolean.of(shardAndStrategy.isConservative()).persistToBytes())
                 .persistToBytes();
-<<<<<<< HEAD
-        RangeRequest request = SweepQueueUtils.requestColsForRow(row);
-        ClosableIterator<RowResult<Value>> rowResultIterator = kvs.getRange(TABLE_REF, request, SweepQueueUtils.CAS_TS);
-
-        if (!rowResultIterator.hasNext()) {
-            return ImmutableList.of();
-=======
 
         Map<byte[], RowColumnRangeIterator> test = kvs.getRowsColumnRange(
                 TABLE_REF, ImmutableList.of(row), colRange, SweepQueueUtils.CAS_TS);
@@ -107,7 +94,6 @@
         RowColumnRangeIterator col = Iterables.getOnlyElement(test.values());
         if (!col.hasNext()) {
             return Optional.empty();
->>>>>>> afcd1e9d
         }
         Map.Entry<Cell, Value> firstColumnEntry = col.next();
 
