--- conflicted
+++ resolved
@@ -134,14 +134,9 @@
             "locked": "3.0.1",
             "transitive": [
                 "com.palantir.atlasdb:atlasdb-commons",
-<<<<<<< HEAD
                 "com.palantir.remoting-api:errors",
                 "com.palantir.remoting3:jaxrs-clients",
-                "com.palantir.remoting3:refresh-utils",
-                "org.mpierce.metrics.reservoir:hdrhistogram-metrics-reservoir"
-=======
-                "com.palantir.remoting-api:errors"
->>>>>>> 22e129ab
+                "com.palantir.remoting3:refresh-utils"
             ]
         },
         "com.google.guava:guava": {
@@ -378,13 +373,8 @@
             "transitive": [
                 "com.palantir.atlasdb:atlasdb-client",
                 "com.palantir.atlasdb:lock-impl",
-<<<<<<< HEAD
                 "com.palantir.remoting3:jersey-servers",
-                "com.palantir.remoting3:tracing-okhttp3",
-                "com.palantir.tritium:tritium-tracing"
-=======
-                "com.palantir.remoting3:jersey-servers"
->>>>>>> 22e129ab
+                "com.palantir.remoting3:tracing-okhttp3"
             ]
         },
         "com.palantir.remoting3:tracing-okhttp3": {
@@ -730,14 +720,9 @@
             "locked": "3.0.1",
             "transitive": [
                 "com.palantir.atlasdb:atlasdb-commons",
-<<<<<<< HEAD
                 "com.palantir.remoting-api:errors",
                 "com.palantir.remoting3:jaxrs-clients",
-                "com.palantir.remoting3:refresh-utils",
-                "org.mpierce.metrics.reservoir:hdrhistogram-metrics-reservoir"
-=======
-                "com.palantir.remoting-api:errors"
->>>>>>> 22e129ab
+                "com.palantir.remoting3:refresh-utils"
             ]
         },
         "com.google.guava:guava": {
@@ -974,13 +959,8 @@
             "transitive": [
                 "com.palantir.atlasdb:atlasdb-client",
                 "com.palantir.atlasdb:lock-impl",
-<<<<<<< HEAD
                 "com.palantir.remoting3:jersey-servers",
-                "com.palantir.remoting3:tracing-okhttp3",
-                "com.palantir.tritium:tritium-tracing"
-=======
-                "com.palantir.remoting3:jersey-servers"
->>>>>>> 22e129ab
+                "com.palantir.remoting3:tracing-okhttp3"
             ]
         },
         "com.palantir.remoting3:tracing-okhttp3": {
