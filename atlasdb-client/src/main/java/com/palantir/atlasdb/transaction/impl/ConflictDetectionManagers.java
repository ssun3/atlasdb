/*
<<<<<<< HEAD
 * Copyright 2015 Palantir Technologies, Inc. All rights reserved.
=======
 * Copyright 2017 Palantir Technologies
>>>>>>> 26f4e3c8
 *
 * Licensed under the BSD-3 License (the "License");
 * you may not use this file except in compliance with the License.
 * You may obtain a copy of the License at
 *
 * http://opensource.org/licenses/BSD-3-Clause
 *
 * Unless required by applicable law or agreed to in writing, software
 * distributed under the License is distributed on an "AS IS" BASIS,
 * WITHOUT WARRANTIES OR CONDITIONS OF ANY KIND, either express or implied.
 * See the License for the specific language governing permissions and
 * limitations under the License.
 */
package com.palantir.atlasdb.transaction.impl;

import org.slf4j.Logger;
import org.slf4j.LoggerFactory;

import com.google.common.cache.CacheLoader;
import com.google.common.collect.Maps;
import com.palantir.atlasdb.keyvalue.api.KeyValueService;
import com.palantir.atlasdb.keyvalue.api.TableReference;
import com.palantir.atlasdb.table.description.TableMetadata;
import com.palantir.atlasdb.transaction.api.ConflictHandler;

public final class ConflictDetectionManagers {
    private static final Logger log = LoggerFactory.getLogger(ConflictDetectionManagers.class);

    private ConflictDetectionManagers() {}

    public static ConflictDetectionManager createWithNoConflictDetection() {
        return new ConflictDetectionManager(
                new CacheLoader<TableReference, ConflictHandler>() {
                    @Override
                    public ConflictHandler load(TableReference tableReference) throws Exception {
                        return ConflictHandler.IGNORE_ALL;
                    }
                });
    }

    /**
     * @deprecated use {@link #create(KeyValueService)} instead. This constructor will be removed in a future release.
     */
    @Deprecated
    public static ConflictDetectionManager createDefault(KeyValueService kvs) {
        return create(kvs);
    }

    /**
     * Creates a ConflictDetectionManager and kicks off an asynchronous thread to warm the cache that is used for
     * conflict detection.
     */
    public static ConflictDetectionManager create(KeyValueService kvs) {
        return create(kvs, true);
    }

    /**
     * Creates a ConflictDetectionManager without warming the cache.
     */
    public static ConflictDetectionManager createWithoutWarmingCache(KeyValueService kvs) {
        return create(kvs, false);
    }

    private static ConflictDetectionManager create(KeyValueService kvs, boolean warmCache) {
        ConflictDetectionManager conflictDetectionManager = new ConflictDetectionManager(
                new CacheLoader<TableReference, ConflictHandler>() {
                    @Override
                    public ConflictHandler load(TableReference tableReference) throws Exception {
                        byte[] metadata = kvs.getMetadataForTable(tableReference);
                        if (metadata == null) {
                            log.error("Tried to make a transaction over a table that has no metadata: {}.",
                                    tableReference);
                            return null;
                        } else {
                            return getConflictHandlerFromMetadata(metadata);
                        }
                    }
                });
        if (warmCache) {
            // kick off an async thread that attempts to fully warm this cache
            // if it fails (e.g. probably this user has way too many tables), that's okay,
            // we will be falling back on individually loading in tables as needed.
            new Thread(() -> {
                try {
                    conflictDetectionManager.warmCacheWith(
                            Maps.transformValues(kvs.getMetadataForTables(),
                                    ConflictDetectionManagers::getConflictHandlerFromMetadata));
                } catch (Throwable t) {
                    log.warn("There was a problem with pre-warming the conflict detection cache;"
                            + " if you have unusually high table scale, this might be expected."
                            + " Performance may be degraded until normal usage adequately warms the cache.", t);
                }
            }, "ConflictDetectionManager Cache Async Pre-Warm").start();
        }
        return conflictDetectionManager;
    }

    private static ConflictHandler getConflictHandlerFromMetadata(byte[] metadata) {
        return TableMetadata.BYTES_HYDRATOR
                .hydrateFromBytes(metadata).getConflictHandler();
    }

}<|MERGE_RESOLUTION|>--- conflicted
+++ resolved
@@ -1,9 +1,5 @@
 /*
-<<<<<<< HEAD
  * Copyright 2015 Palantir Technologies, Inc. All rights reserved.
-=======
- * Copyright 2017 Palantir Technologies
->>>>>>> 26f4e3c8
  *
  * Licensed under the BSD-3 License (the "License");
  * you may not use this file except in compliance with the License.
