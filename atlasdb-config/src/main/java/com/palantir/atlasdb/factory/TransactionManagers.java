/*
 * Copyright 2015 Palantir Technologies, Inc. All rights reserved.
 *
 * Licensed under the BSD-3 License (the "License");
 * you may not use this file except in compliance with the License.
 * You may obtain a copy of the License at
 *
 * http://opensource.org/licenses/BSD-3-Clause
 *
 * Unless required by applicable law or agreed to in writing, software
 * distributed under the License is distributed on an "AS IS" BASIS,
 * WITHOUT WARRANTIES OR CONDITIONS OF ANY KIND, either express or implied.
 * See the License for the specific language governing permissions and
 * limitations under the License.
 */
package com.palantir.atlasdb.factory;

import java.util.Optional;
import java.util.Set;
import java.util.concurrent.CompletableFuture;
import java.util.concurrent.TimeUnit;
import java.util.function.Consumer;
import java.util.function.Supplier;

import javax.ws.rs.ClientErrorException;

import org.immutables.value.Value;
import org.slf4j.Logger;
import org.slf4j.LoggerFactory;

import com.codahale.metrics.MetricRegistry;
import com.fasterxml.jackson.annotation.JsonIgnore;
import com.google.common.annotations.VisibleForTesting;
import com.google.common.base.Preconditions;
import com.google.common.base.Suppliers;
import com.google.common.collect.ImmutableList;
import com.google.common.collect.ImmutableSet;
import com.google.common.collect.Iterables;
import com.google.common.util.concurrent.Uninterruptibles;
import com.palantir.async.initializer.AsyncInitializer;
import com.palantir.atlasdb.AtlasDbConstants;
import com.palantir.atlasdb.cleaner.Cleaner;
import com.palantir.atlasdb.cleaner.CleanupFollower;
import com.palantir.atlasdb.cleaner.DefaultCleanerBuilder;
import com.palantir.atlasdb.config.AtlasDbConfig;
import com.palantir.atlasdb.config.AtlasDbRuntimeConfig;
import com.palantir.atlasdb.config.ImmutableAtlasDbConfig;
import com.palantir.atlasdb.config.ImmutableAtlasDbRuntimeConfig;
import com.palantir.atlasdb.config.ImmutableServerListConfig;
import com.palantir.atlasdb.config.LeaderConfig;
import com.palantir.atlasdb.config.ServerListConfig;
import com.palantir.atlasdb.config.ServerListConfigs;
import com.palantir.atlasdb.config.SweepConfig;
import com.palantir.atlasdb.config.TimeLockClientConfig;
import com.palantir.atlasdb.config.TimestampClientConfig;
import com.palantir.atlasdb.factory.Leaders.LocalPaxosServices;
import com.palantir.atlasdb.factory.startup.TimeLockMigrator;
import com.palantir.atlasdb.factory.timestamp.DecoratedTimelockServices;
import com.palantir.atlasdb.http.AtlasDbFeignTargetFactory;
import com.palantir.atlasdb.http.UserAgents;
import com.palantir.atlasdb.keyvalue.api.KeyValueService;
import com.palantir.atlasdb.keyvalue.impl.ProfilingKeyValueService;
import com.palantir.atlasdb.keyvalue.impl.SweepStatsKeyValueService;
import com.palantir.atlasdb.keyvalue.impl.TracingKeyValueService;
import com.palantir.atlasdb.keyvalue.impl.ValidatingQueryRewritingKeyValueService;
import com.palantir.atlasdb.logging.KvsProfilingLogger;
import com.palantir.atlasdb.memory.InMemoryAtlasDbConfig;
import com.palantir.atlasdb.persistentlock.CheckAndSetExceptionMapper;
import com.palantir.atlasdb.persistentlock.KvsBackedPersistentLockService;
import com.palantir.atlasdb.persistentlock.NoOpPersistentLockService;
import com.palantir.atlasdb.persistentlock.PersistentLockService;
import com.palantir.atlasdb.qos.QosClient;
import com.palantir.atlasdb.qos.client.AtlasDbQosClient;
import com.palantir.atlasdb.qos.config.QosClientConfig;
import com.palantir.atlasdb.qos.ratelimit.QosRateLimiters;
import com.palantir.atlasdb.schema.generated.SweepTableFactory;
import com.palantir.atlasdb.spi.AtlasDbFactory;
import com.palantir.atlasdb.spi.KeyValueServiceConfig;
import com.palantir.atlasdb.sweep.AdjustableSweepBatchConfigSource;
import com.palantir.atlasdb.sweep.BackgroundSweeperImpl;
import com.palantir.atlasdb.sweep.BackgroundSweeperPerformanceLogger;
import com.palantir.atlasdb.sweep.CellsSweeper;
import com.palantir.atlasdb.sweep.ImmutableSweepBatchConfig;
import com.palantir.atlasdb.sweep.NoOpBackgroundSweeperPerformanceLogger;
import com.palantir.atlasdb.sweep.PersistentLockManager;
import com.palantir.atlasdb.sweep.SpecificTableSweeper;
import com.palantir.atlasdb.sweep.SweepBatchConfig;
import com.palantir.atlasdb.sweep.SweepTaskRunner;
import com.palantir.atlasdb.sweep.SweeperServiceImpl;
import com.palantir.atlasdb.sweep.metrics.SweepMetricsManager;
import com.palantir.atlasdb.table.description.Schema;
import com.palantir.atlasdb.transaction.api.AtlasDbConstraintCheckingMode;
import com.palantir.atlasdb.transaction.impl.ConflictDetectionManager;
import com.palantir.atlasdb.transaction.impl.ConflictDetectionManagers;
import com.palantir.atlasdb.transaction.impl.SerializableTransactionManager;
import com.palantir.atlasdb.transaction.impl.SweepStrategyManager;
import com.palantir.atlasdb.transaction.impl.SweepStrategyManagers;
import com.palantir.atlasdb.transaction.impl.TimelockTimestampServiceAdapter;
import com.palantir.atlasdb.transaction.service.TransactionService;
import com.palantir.atlasdb.transaction.service.TransactionServices;
import com.palantir.atlasdb.util.AtlasDbMetrics;
import com.palantir.atlasdb.util.JavaSuppliers;
import com.palantir.leader.LeaderElectionService;
import com.palantir.leader.PingableLeader;
import com.palantir.leader.proxy.AwaitingLeadershipProxy;
import com.palantir.lock.LockClient;
import com.palantir.lock.LockRequest;
import com.palantir.lock.LockServerOptions;
import com.palantir.lock.LockService;
import com.palantir.lock.SimpleTimeDuration;
import com.palantir.lock.client.LockRefreshingLockService;
import com.palantir.lock.client.TimeLockClient;
import com.palantir.lock.impl.LegacyTimelockService;
import com.palantir.lock.impl.LockServiceImpl;
import com.palantir.lock.v2.TimelockService;
import com.palantir.timestamp.TimestampService;
import com.palantir.timestamp.TimestampStoreInvalidator;
import com.palantir.tritium.metrics.registry.DefaultTaggedMetricRegistry;
import com.palantir.tritium.metrics.registry.TaggedMetricRegistry;
import com.palantir.util.OptionalResolver;

@Value.Immutable
@Value.Style(stagedBuilder = true)
public abstract class TransactionManagers {
    private static final int LOGGING_INTERVAL = 60;
    private static final Logger log = LoggerFactory.getLogger(TransactionManagers.class);

    public static final LockClient LOCK_CLIENT = LockClient.of("atlas instance");

    abstract AtlasDbConfig config();

    @Value.Default
    Supplier<Optional<AtlasDbRuntimeConfig>> runtimeConfigSupplier() {
        return Optional::empty;
    }

    abstract Set<Schema> schemas();

    @Value.Default
    Consumer<Object> registrar() {
        return resource -> { };
    }

    @Value.Default
    LockServerOptions lockServerOptions() {
        return LockServerOptions.DEFAULT;
    }

    @Value.Default
    boolean allowHiddenTableAccess() {
        return false;
    }

    abstract String userAgent();

<<<<<<< HEAD
    abstract MetricRegistry metricRegistry();

    abstract TaggedMetricRegistry taggedMetricRegistry();
=======
    abstract MetricRegistry globalMetricsRegistry();

    abstract TaggedMetricRegistry globalTaggedMetricRegistry();
>>>>>>> f236d3b8

    public static ImmutableTransactionManagers.ConfigBuildStage builder() {
        return ImmutableTransactionManagers.builder();
    }

    @VisibleForTesting
    static Consumer<Runnable> runAsync = task -> {
        Thread thread = new Thread(task);
        thread.setDaemon(true);
        thread.start();
    };

    /**
     * Accepts a single {@link Schema}.
     * @see TransactionManagers#createInMemory(Set)
     */
    public static SerializableTransactionManager createInMemory(Schema schema) {
        return createInMemory(ImmutableSet.of(schema));
    }

    /**
     * Create a {@link SerializableTransactionManager} backed by an
     * {@link com.palantir.atlasdb.keyvalue.impl.InMemoryKeyValueService}. This should be used for testing
     * purposes only.
     */
    public static SerializableTransactionManager createInMemory(Set<Schema> schemas) {
        AtlasDbConfig config = ImmutableAtlasDbConfig.builder().keyValueService(new InMemoryAtlasDbConfig()).build();
        return builder()
                .config(config)
                .userAgent(UserAgents.DEFAULT_USER_AGENT)
<<<<<<< HEAD
                .metricRegistry(new MetricRegistry())
                .taggedMetricRegistry(DefaultTaggedMetricRegistry.getDefault())
=======
                .globalMetricsRegistry(new MetricRegistry())
                .globalTaggedMetricRegistry(DefaultTaggedMetricRegistry.getDefault())
>>>>>>> f236d3b8
                .addAllSchemas(schemas)
                .build()
                .serializable();
    }

    @JsonIgnore
    @Value.Derived
    public SerializableTransactionManager serializable() {
<<<<<<< HEAD
=======
        AtlasDbMetrics.setMetricRegistries(globalMetricsRegistry(), globalTaggedMetricRegistry());
>>>>>>> f236d3b8
        final AtlasDbConfig config = config();
        checkInstallConfig(config);

        AtlasDbRuntimeConfig defaultRuntime = AtlasDbRuntimeConfig.defaultRuntimeConfig();
        java.util.function.Supplier<AtlasDbRuntimeConfig> runtimeConfigSupplier =
                () -> runtimeConfigSupplier().get().orElse(defaultRuntime);

        QosClient qosClient = getQosClient(JavaSuppliers.compose(conf -> conf.qos(), runtimeConfigSupplier));

        ServiceDiscoveringAtlasSupplier atlasFactory =
                new ServiceDiscoveringAtlasSupplier(
                        config.keyValueService(),
                        config.leader(),
                        config.namespace(),
                        config.initializeAsync(),
                        qosClient);

        KeyValueService rawKvs = atlasFactory.getKeyValueService();
        LockRequest.setDefaultLockTimeout(
                SimpleTimeDuration.of(config.getDefaultLockTimeoutSeconds(), TimeUnit.SECONDS));
        LockAndTimestampServices lockAndTimestampServices = createLockAndTimestampServices(
                config,
                runtimeConfigSupplier,
                registrar(),
                () -> LockServiceImpl.create(lockServerOptions()),
                atlasFactory::getTimestampService,
                atlasFactory.getTimestampStoreInvalidator(),
                userAgent());

        KvsProfilingLogger.setSlowLogThresholdMillis(config.getKvsSlowLogThresholdMillis());
        KeyValueService kvs = ProfilingKeyValueService.create(rawKvs);
        kvs = SweepStatsKeyValueService.create(kvs,
                new TimelockTimestampServiceAdapter(lockAndTimestampServices.timelock()));
        kvs = TracingKeyValueService.create(kvs);
        kvs = AtlasDbMetrics.instrument(KeyValueService.class, kvs, MetricRegistry.name(KeyValueService.class));
        kvs = ValidatingQueryRewritingKeyValueService.create(kvs);

        TransactionManagersInitializer initializer = TransactionManagersInitializer.createInitialTables(
                kvs,
                schemas(),
                config.initializeAsync());
        PersistentLockService persistentLockService = createAndRegisterPersistentLockService(
                kvs,
                registrar(),
                config.initializeAsync());

        TransactionService transactionService = AtlasDbMetrics.instrument(TransactionService.class,
                TransactionServices.createTransactionService(kvs));
        ConflictDetectionManager conflictManager = ConflictDetectionManagers.create(kvs);
        SweepStrategyManager sweepStrategyManager = SweepStrategyManagers.createDefault(kvs);

        CleanupFollower follower = CleanupFollower.create(schemas());

        Cleaner cleaner = new DefaultCleanerBuilder(
                kvs,
                lockAndTimestampServices.timelock(),
                ImmutableList.of(follower),
                transactionService)
                .setBackgroundScrubAggressively(config.backgroundScrubAggressively())
                .setBackgroundScrubBatchSize(config.getBackgroundScrubBatchSize())
                .setBackgroundScrubFrequencyMillis(config.getBackgroundScrubFrequencyMillis())
                .setBackgroundScrubThreads(config.getBackgroundScrubThreads())
                .setPunchIntervalMillis(config.getPunchIntervalMillis())
                .setTransactionReadTimeout(config.getTransactionReadTimeoutMillis())
                .setInitializeAsync(config.initializeAsync())
                .buildCleaner();

        SerializableTransactionManager transactionManager = SerializableTransactionManager.create(
                kvs,
                lockAndTimestampServices.timelock(),
                lockAndTimestampServices.lock(),
                transactionService,
                Suppliers.ofInstance(AtlasDbConstraintCheckingMode.FULL_CONSTRAINT_CHECKING_THROWS_EXCEPTIONS),
                conflictManager,
                sweepStrategyManager,
                cleaner,
                () -> areTransactionManagerInitializationPrerequisitesSatisfied(initializer, lockAndTimestampServices),
                allowHiddenTableAccess(),
                () -> runtimeConfigSupplier.get().transaction().getLockAcquireTimeoutMillis(),
                config.keyValueService().concurrentGetRangesThreadPoolSize(),
                config.keyValueService().defaultGetRangesConcurrency(),
                config.initializeAsync(),
                () -> runtimeConfigSupplier.get().getTimestampCacheSize());

        PersistentLockManager persistentLockManager = new PersistentLockManager(
                persistentLockService,
                config.getSweepPersistentLockWaitMillis());
        initializeSweepEndpointAndBackgroundProcess(
                config,
                runtimeConfigSupplier,
                registrar(),
                kvs,
                transactionService,
                sweepStrategyManager,
                follower,
                transactionManager,
                persistentLockManager);

        return transactionManager;
    }

    private QosClient getQosClient(Supplier<QosClientConfig> config) {
        QosRateLimiters rateLimiters = QosRateLimiters.create(
                JavaSuppliers.compose(conf -> conf.maxBackoffSleepTime().toMilliseconds(), config),
                JavaSuppliers.compose(QosClientConfig::limits, config));
        return AtlasDbQosClient.create(rateLimiters);
    }

    private static boolean areTransactionManagerInitializationPrerequisitesSatisfied(
            AsyncInitializer initializer,
            LockAndTimestampServices lockAndTimestampServices) {
        return initializer.isInitialized() && timeLockMigrationCompleteIfNeeded(lockAndTimestampServices);
    }

    @VisibleForTesting
    static boolean timeLockMigrationCompleteIfNeeded(LockAndTimestampServices lockAndTimestampServices) {
        return lockAndTimestampServices.migrator().map(AsyncInitializer::isInitialized).orElse(true);
    }

    private static void checkInstallConfig(AtlasDbConfig config) {
        if (config.getSweepBatchSize() != null
                || config.getSweepCellBatchSize() != null
                || config.getSweepReadLimit() != null
                || config.getSweepCandidateBatchHint() != null
                || config.getSweepDeleteBatchHint() != null) {
            log.error("Your configuration specifies sweep parameters on the install config. They will be ignored."
                    + " Please use the runtime config to specify them.");
        }
    }

    private static void initializeSweepEndpointAndBackgroundProcess(
            AtlasDbConfig config,
            Supplier<AtlasDbRuntimeConfig> runtimeConfigSupplier,
            Consumer<Object> env,
            KeyValueService kvs,
            TransactionService transactionService,
            SweepStrategyManager sweepStrategyManager,
            CleanupFollower follower,
            SerializableTransactionManager transactionManager,
            PersistentLockManager persistentLockManager) {
        CellsSweeper cellsSweeper = new CellsSweeper(
                transactionManager,
                kvs,
                persistentLockManager,
                ImmutableList.of(follower));
        SweepTaskRunner sweepRunner = new SweepTaskRunner(
                kvs,
                transactionManager::getUnreadableTimestamp,
                transactionManager::getImmutableTimestamp,
                transactionService,
                sweepStrategyManager,
                cellsSweeper);
        BackgroundSweeperPerformanceLogger sweepPerfLogger = new NoOpBackgroundSweeperPerformanceLogger();
        AdjustableSweepBatchConfigSource sweepBatchConfigSource = AdjustableSweepBatchConfigSource.create(() ->
                getSweepBatchConfig(runtimeConfigSupplier.get().sweep(), config.keyValueService()));

        SweepMetricsManager sweepMetricsManager = new SweepMetricsManager();

        SpecificTableSweeper specificTableSweeper = initializeSweepEndpoint(
                env,
                kvs,
                transactionManager,
                sweepRunner,
                sweepPerfLogger,
                sweepMetricsManager,
                config.initializeAsync(),
                sweepBatchConfigSource);

        BackgroundSweeperImpl backgroundSweeper = BackgroundSweeperImpl.create(
                sweepBatchConfigSource,
                () -> runtimeConfigSupplier.get().sweep().enabled(),
                () -> runtimeConfigSupplier.get().sweep().pauseMillis(),
                persistentLockManager,
                specificTableSweeper);

        transactionManager.registerClosingCallback(backgroundSweeper::shutdown);
        backgroundSweeper.runInBackground();
    }

    private static SpecificTableSweeper initializeSweepEndpoint(
            Consumer<Object> env,
            KeyValueService kvs,
            SerializableTransactionManager transactionManager,
            SweepTaskRunner sweepRunner,
            BackgroundSweeperPerformanceLogger sweepPerfLogger,
            SweepMetricsManager sweepMetricsManager,
            boolean initializeAsync,
            AdjustableSweepBatchConfigSource sweepBatchConfigSource) {
        SpecificTableSweeper specificTableSweeper = SpecificTableSweeper.create(
                transactionManager,
                kvs,
                sweepRunner,
                SweepTableFactory.of(),
                sweepPerfLogger,
                sweepMetricsManager,
                initializeAsync);
        env.accept(new SweeperServiceImpl(specificTableSweeper, sweepBatchConfigSource));
        return specificTableSweeper;
    }

    private static SweepBatchConfig getSweepBatchConfig(SweepConfig sweepConfig, KeyValueServiceConfig kvsConfig) {
        return ImmutableSweepBatchConfig.builder()
                .maxCellTsPairsToExamine(sweepConfig.readLimit())
                .candidateBatchSize(sweepConfig.candidateBatchHint()
                        .orElse(AtlasDbConstants.DEFAULT_SWEEP_CANDIDATE_BATCH_HINT))
                .deleteBatchSize(sweepConfig.deleteBatchHint())
                .build();
    }

    private static PersistentLockService createAndRegisterPersistentLockService(
            KeyValueService kvs,
            Consumer<Object> env,
            boolean initializeAsync) {
        if (!kvs.supportsCheckAndSet()) {
            return new NoOpPersistentLockService();
        }

        PersistentLockService pls = KvsBackedPersistentLockService.create(kvs, initializeAsync);
        env.accept(pls);
        env.accept(new CheckAndSetExceptionMapper());
        return pls;
    }

    /**
     * This method should not be used directly. It remains here to support the AtlasDB-Dagger module and the CLIs, but
     * may be removed at some point in the future.
     *
     * @deprecated Not intended for public use outside of the AtlasDB CLIs
     */
    @Deprecated
    public static LockAndTimestampServices createLockAndTimestampServices(
            AtlasDbConfig config,
            Consumer<Object> env,
            com.google.common.base.Supplier<LockService> lock,
            com.google.common.base.Supplier<TimestampService> time) {
        LockAndTimestampServices lockAndTimestampServices =
                createRawInstrumentedServices(config,
                        () -> ImmutableAtlasDbRuntimeConfig.builder().build(),
                        env,
                        lock,
                        time,
                        () -> {
                            log.warn("Note: Automatic migration isn't performed by the CLI tools.");
                            return AtlasDbFactory.NO_OP_FAST_FORWARD_TIMESTAMP;
                        },
                        UserAgents.DEFAULT_USER_AGENT);
        return withRefreshingLockService(lockAndTimestampServices);
    }

    @VisibleForTesting
    static LockAndTimestampServices createLockAndTimestampServices(
            AtlasDbConfig config,
            java.util.function.Supplier<AtlasDbRuntimeConfig> runtimeConfigSupplier,
            Consumer<Object> env,
            com.google.common.base.Supplier<LockService> lock,
            com.google.common.base.Supplier<TimestampService> time,
            TimestampStoreInvalidator invalidator,
            String userAgent) {
        LockAndTimestampServices lockAndTimestampServices =
                createRawInstrumentedServices(config, runtimeConfigSupplier, env, lock, time, invalidator, userAgent);
        return withRequestBatchingTimestampService(
                () -> runtimeConfigSupplier.get().timestampClient(),
                withRefreshingLockService(lockAndTimestampServices));
    }

    private static LockAndTimestampServices withRefreshingLockService(
            LockAndTimestampServices lockAndTimestampServices) {
        return ImmutableLockAndTimestampServices.builder()
                .from(lockAndTimestampServices)
                .timelock(TimeLockClient.createDefault(lockAndTimestampServices.timelock()))
                .lock(LockRefreshingLockService.create(lockAndTimestampServices.lock()))
                .build();
    }

    private static LockAndTimestampServices withRequestBatchingTimestampService(
            java.util.function.Supplier<TimestampClientConfig> timestampClientConfigSupplier,
            LockAndTimestampServices lockAndTimestampServices) {
        TimelockService timelockServiceWithBatching = DecoratedTimelockServices
                .createTimelockServiceWithTimestampBatching(
                        lockAndTimestampServices.timelock(),
                        timestampClientConfigSupplier);

        return ImmutableLockAndTimestampServices.builder()
                .from(lockAndTimestampServices)
                .timestamp(new TimelockTimestampServiceAdapter(timelockServiceWithBatching))
                .timelock(timelockServiceWithBatching)
                .build();
    }

    @VisibleForTesting
    static LockAndTimestampServices createRawInstrumentedServices(
            AtlasDbConfig config,
            Supplier<AtlasDbRuntimeConfig> runtimeConfigSupplier,
            Consumer<Object> env,
            com.google.common.base.Supplier<LockService> lock,
            com.google.common.base.Supplier<TimestampService> time,
            TimestampStoreInvalidator invalidator,
            String userAgent) {
        if (config.leader().isPresent()) {
            return createRawLeaderServices(config.leader().get(), env, lock, time, userAgent);
        } else if (config.timestamp().isPresent() && config.lock().isPresent()) {
            return createRawRemoteServices(config, userAgent);
        } else if (config.timelock().isPresent()) {
            return createRawServicesFromTimeLock(config, runtimeConfigSupplier, invalidator, userAgent);
        } else {
            return createRawEmbeddedServices(env, lock, time);
        }
    }

    private static LockAndTimestampServices createRawServicesFromTimeLock(
            AtlasDbConfig config,
            Supplier<AtlasDbRuntimeConfig> runtimeConfigSupplier,
            TimestampStoreInvalidator invalidator,
            String userAgent) {
        Supplier<ServerListConfig> serverListConfigSupplier =
                getServerListConfigSupplierForTimeLock(config, runtimeConfigSupplier);
        TimeLockMigrator migrator =
                TimeLockMigrator.create(serverListConfigSupplier, invalidator, userAgent, config.initializeAsync());
        migrator.migrate(); // This can proceed async if config.initializeAsync() was set
        return ImmutableLockAndTimestampServices.copyOf(
                getLockAndTimestampServices(serverListConfigSupplier, userAgent))
                .withMigrator(migrator);
    }

    private static Supplier<ServerListConfig> getServerListConfigSupplierForTimeLock(
            AtlasDbConfig config,
            Supplier<AtlasDbRuntimeConfig> runtimeConfigSupplier) {
        Preconditions.checkState(config.timelock().isPresent(),
                "Cannot create raw services from timelock without a timelock block!");
        TimeLockClientConfig clientConfig = config.timelock().get();
        String resolvedClient = OptionalResolver.resolve(clientConfig.client(), config.namespace());
        return () -> ServerListConfigs.parseInstallAndRuntimeConfigs(
                clientConfig,
                () -> runtimeConfigSupplier.get().timelockRuntime(),
                resolvedClient);
    }

    private static LockAndTimestampServices getLockAndTimestampServices(
            Supplier<ServerListConfig> timelockServerListConfig,
            String userAgent) {
        LockService lockService = new ServiceCreator<>(LockService.class, userAgent)
                .applyDynamic(timelockServerListConfig);
        TimelockService timelockService = new ServiceCreator<>(TimelockService.class, userAgent)
                .applyDynamic(timelockServerListConfig);

        return ImmutableLockAndTimestampServices.builder()
                .lock(lockService)
                .timestamp(new TimelockTimestampServiceAdapter(timelockService))
                .timelock(timelockService)
                .build();
    }

    private static LockAndTimestampServices createRawLeaderServices(
            LeaderConfig leaderConfig,
            Consumer<Object> env,
            com.google.common.base.Supplier<LockService> lock,
            com.google.common.base.Supplier<TimestampService> time,
            String userAgent) {
        // Create local services, that may or may not end up being registered in an Consumer<Object>.
        LocalPaxosServices localPaxosServices = Leaders.createAndRegisterLocalServices(env, leaderConfig, userAgent);
        LeaderElectionService leader = localPaxosServices.leaderElectionService();
        LockService localLock = ServiceCreator.createInstrumentedService(
                AwaitingLeadershipProxy.newProxyInstance(LockService.class, lock, leader),
                LockService.class);
        TimestampService localTime = ServiceCreator.createInstrumentedService(
                AwaitingLeadershipProxy.newProxyInstance(TimestampService.class, time, leader),
                TimestampService.class);
        env.accept(localLock);
        env.accept(localTime);

        // Create remote services, that may end up calling our own local services.
        ImmutableServerListConfig serverListConfig = ImmutableServerListConfig.builder()
                .servers(leaderConfig.leaders())
                .sslConfiguration(leaderConfig.sslConfiguration())
                .build();
        LockService remoteLock = new ServiceCreator<>(LockService.class, userAgent)
                .apply(serverListConfig);
        TimestampService remoteTime = new ServiceCreator<>(TimestampService.class, userAgent)
                .apply(serverListConfig);

        if (leaderConfig.leaders().size() == 1) {
            // Attempting to connect to ourself while processing a request can lead to deadlock if incoming request
            // volume is high, as all Jetty threads end up waiting for the timestamp server, and no threads remain to
            // actually handle the timestamp server requests. If we are the only single leader, we can avoid the
            // deadlock entirely; so use PingableLeader's getUUID() to detect this situation and eliminate the redundant
            // call.

            PingableLeader localPingableLeader = localPaxosServices.pingableLeader();
            String localServerId = localPingableLeader.getUUID();
            PingableLeader remotePingableLeader = AtlasDbFeignTargetFactory.createRsProxy(
                    ServiceCreator.createSslSocketFactory(leaderConfig.sslConfiguration()),
                    Iterables.getOnlyElement(leaderConfig.leaders()),
                    PingableLeader.class,
                    userAgent);

            // Determine asynchronously whether the remote services are talking to our local services.
            CompletableFuture<Boolean> useLocalServicesFuture = new CompletableFuture<>();
            runAsync.accept(() -> {
                int logAfter = LOGGING_INTERVAL;
                while (true) {
                    try {
                        String remoteServerId = remotePingableLeader.getUUID();
                        useLocalServicesFuture.complete(localServerId.equals(remoteServerId));
                        return;
                    } catch (ClientErrorException e) {
                        useLocalServicesFuture.complete(false);
                        return;
                    } catch (Throwable e) {
                        if (--logAfter == 0) {
                            log.warn("Failed to read remote timestamp server ID", e);
                            logAfter = LOGGING_INTERVAL;
                        }
                    }
                    Uninterruptibles.sleepUninterruptibly(1, TimeUnit.SECONDS);
                }
            });

            // Create dynamic service proxies, that switch to talking directly to our local services if it turns out our
            // remote services are pointed at them anyway.
            LockService dynamicLockService = LocalOrRemoteProxy.newProxyInstance(
                    LockService.class, localLock, remoteLock, useLocalServicesFuture);
            TimestampService dynamicTimeService = LocalOrRemoteProxy.newProxyInstance(
                    TimestampService.class, localTime, remoteTime, useLocalServicesFuture);
            return ImmutableLockAndTimestampServices.builder()
                    .lock(dynamicLockService)
                    .timestamp(dynamicTimeService)
                    .timelock(new LegacyTimelockService(dynamicTimeService, dynamicLockService, LOCK_CLIENT))
                    .build();

        } else {
            return ImmutableLockAndTimestampServices.builder()
                    .lock(remoteLock)
                    .timestamp(remoteTime)
                    .timelock(new LegacyTimelockService(remoteTime, remoteLock, LOCK_CLIENT))
                    .build();
        }
    }

    private static LockAndTimestampServices createRawRemoteServices(AtlasDbConfig config, String userAgent) {
        LockService lockService = new ServiceCreator<>(LockService.class, userAgent)
                .apply(config.lock().get());
        TimestampService timeService = new ServiceCreator<>(TimestampService.class, userAgent)
                .apply(config.timestamp().get());

        return ImmutableLockAndTimestampServices.builder()
                .lock(lockService)
                .timestamp(timeService)
                .timelock(new LegacyTimelockService(timeService, lockService, LOCK_CLIENT))
                .build();
    }

    private static LockAndTimestampServices createRawEmbeddedServices(
            Consumer<Object> env,
            com.google.common.base.Supplier<LockService> lock,
            com.google.common.base.Supplier<TimestampService> time) {
        LockService lockService = ServiceCreator.createInstrumentedService(lock.get(), LockService.class);
        TimestampService timeService = ServiceCreator.createInstrumentedService(time.get(), TimestampService.class);

        env.accept(lockService);
        env.accept(timeService);

        return ImmutableLockAndTimestampServices.builder()
                .lock(lockService)
                .timestamp(timeService)
                .timelock(new LegacyTimelockService(timeService, lockService, LOCK_CLIENT))
                .build();
    }

    @Value.Immutable
    @Value.Style(stagedBuilder = false)
    public interface LockAndTimestampServices {
        LockService lock();
        TimestampService timestamp();
        TimelockService timelock();
        Optional<TimeLockMigrator> migrator();
    }
}<|MERGE_RESOLUTION|>--- conflicted
+++ resolved
@@ -153,15 +153,9 @@
 
     abstract String userAgent();
 
-<<<<<<< HEAD
-    abstract MetricRegistry metricRegistry();
-
-    abstract TaggedMetricRegistry taggedMetricRegistry();
-=======
     abstract MetricRegistry globalMetricsRegistry();
 
     abstract TaggedMetricRegistry globalTaggedMetricRegistry();
->>>>>>> f236d3b8
 
     public static ImmutableTransactionManagers.ConfigBuildStage builder() {
         return ImmutableTransactionManagers.builder();
@@ -192,13 +186,8 @@
         return builder()
                 .config(config)
                 .userAgent(UserAgents.DEFAULT_USER_AGENT)
-<<<<<<< HEAD
-                .metricRegistry(new MetricRegistry())
-                .taggedMetricRegistry(DefaultTaggedMetricRegistry.getDefault())
-=======
                 .globalMetricsRegistry(new MetricRegistry())
                 .globalTaggedMetricRegistry(DefaultTaggedMetricRegistry.getDefault())
->>>>>>> f236d3b8
                 .addAllSchemas(schemas)
                 .build()
                 .serializable();
@@ -207,10 +196,7 @@
     @JsonIgnore
     @Value.Derived
     public SerializableTransactionManager serializable() {
-<<<<<<< HEAD
-=======
         AtlasDbMetrics.setMetricRegistries(globalMetricsRegistry(), globalTaggedMetricRegistry());
->>>>>>> f236d3b8
         final AtlasDbConfig config = config();
         checkInstallConfig(config);
 
