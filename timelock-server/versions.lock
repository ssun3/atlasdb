--- conflicted
+++ resolved
@@ -231,15 +231,9 @@
                 "com.palantir.atlasdb:atlasdb-commons",
                 "com.palantir.remoting-api:errors",
                 "com.palantir.remoting2:error-handling",
-<<<<<<< HEAD
                 "com.palantir.remoting3:jaxrs-clients",
                 "com.palantir.remoting3:refresh-utils",
-                "io.dropwizard:dropwizard-util",
-                "org.mpierce.metrics.reservoir:hdrhistogram-metrics-reservoir"
-=======
-                "com.palantir.remoting3:refresh-utils",
                 "io.dropwizard:dropwizard-util"
->>>>>>> 22e129ab
             ]
         },
         "com.google.guava:guava": {
@@ -255,10 +249,7 @@
                 "com.palantir.remoting3:error-handling",
                 "com.palantir.remoting3:jaxrs-clients",
                 "com.palantir.remoting3:keystores",
-<<<<<<< HEAD
                 "com.palantir.remoting3:okhttp-clients",
-=======
->>>>>>> 22e129ab
                 "com.palantir.remoting3:refresh-utils",
                 "com.palantir.remoting3:tracing",
                 "com.palantir.tritium:tritium-core",
@@ -517,13 +508,9 @@
             "locked": "1.4.0",
             "transitive": [
                 "com.palantir.atlasdb:atlasdb-config",
-<<<<<<< HEAD
+                "com.palantir.atlasdb:atlasdb-feign",
                 "com.palantir.atlasdb:timelock-agent",
                 "com.palantir.remoting3:http-clients"
-=======
-                "com.palantir.atlasdb:atlasdb-feign",
-                "com.palantir.atlasdb:timelock-agent"
->>>>>>> 22e129ab
             ]
         },
         "com.palantir.remoting-api:ssl-config": {
@@ -605,13 +592,8 @@
         "com.palantir.remoting3:refresh-utils": {
             "locked": "3.5.1",
             "transitive": [
+                "com.palantir.atlasdb:atlasdb-feign",
                 "com.palantir.remoting3:jaxrs-clients"
-            ]
-        },
-        "com.palantir.remoting3:refresh-utils": {
-            "locked": "3.5.1",
-            "transitive": [
-                "com.palantir.atlasdb:atlasdb-feign"
             ]
         },
         "com.palantir.remoting3:tracing": {
@@ -1604,15 +1586,9 @@
                 "com.palantir.atlasdb:atlasdb-commons",
                 "com.palantir.remoting-api:errors",
                 "com.palantir.remoting2:error-handling",
-<<<<<<< HEAD
                 "com.palantir.remoting3:jaxrs-clients",
                 "com.palantir.remoting3:refresh-utils",
-                "io.dropwizard:dropwizard-util",
-                "org.mpierce.metrics.reservoir:hdrhistogram-metrics-reservoir"
-=======
-                "com.palantir.remoting3:refresh-utils",
                 "io.dropwizard:dropwizard-util"
->>>>>>> 22e129ab
             ]
         },
         "com.google.guava:guava": {
@@ -1632,10 +1608,7 @@
                 "com.palantir.remoting3:error-handling",
                 "com.palantir.remoting3:jaxrs-clients",
                 "com.palantir.remoting3:keystores",
-<<<<<<< HEAD
                 "com.palantir.remoting3:okhttp-clients",
-=======
->>>>>>> 22e129ab
                 "com.palantir.remoting3:refresh-utils",
                 "com.palantir.remoting3:tracing",
                 "com.palantir.tritium:tritium-core",
@@ -1978,13 +1951,9 @@
             "locked": "1.4.0",
             "transitive": [
                 "com.palantir.atlasdb:atlasdb-config",
-<<<<<<< HEAD
+                "com.palantir.atlasdb:atlasdb-feign",
                 "com.palantir.atlasdb:timelock-agent",
                 "com.palantir.remoting3:http-clients"
-=======
-                "com.palantir.atlasdb:atlasdb-feign",
-                "com.palantir.atlasdb:timelock-agent"
->>>>>>> 22e129ab
             ]
         },
         "com.palantir.remoting-api:ssl-config": {
@@ -2075,13 +2044,8 @@
         "com.palantir.remoting3:refresh-utils": {
             "locked": "3.5.1",
             "transitive": [
+                "com.palantir.atlasdb:atlasdb-feign",
                 "com.palantir.remoting3:jaxrs-clients"
-            ]
-        },
-        "com.palantir.remoting3:refresh-utils": {
-            "locked": "3.5.1",
-            "transitive": [
-                "com.palantir.atlasdb:atlasdb-feign"
             ]
         },
         "com.palantir.remoting3:tracing": {
