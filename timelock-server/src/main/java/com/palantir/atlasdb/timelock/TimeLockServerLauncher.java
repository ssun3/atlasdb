/*
 * Copyright 2016 Palantir Technologies, Inc. All rights reserved.
 *
 * Licensed under the BSD-3 License (the "License");
 * you may not use this file except in compliance with the License.
 * You may obtain a copy of the License at
 *
 * http://opensource.org/licenses/BSD-3-Clause
 *
 * Unless required by applicable law or agreed to in writing, software
 * distributed under the License is distributed on an "AS IS" BASIS,
 * WITHOUT WARRANTIES OR CONDITIONS OF ANY KIND, either express or implied.
 * See the License for the specific language governing permissions and
 * limitations under the License.
 */
package com.palantir.atlasdb.timelock;

<<<<<<< HEAD
import java.util.function.Consumer;
=======
import java.util.Map;
>>>>>>> 0e6d82e1

import com.codahale.metrics.MetricRegistry;
import com.fasterxml.jackson.datatype.jdk8.Jdk8Module;
import com.palantir.atlasdb.timelock.config.CombinedTimeLockServerConfiguration;
import com.palantir.atlasdb.timelock.config.TimeLockConfigMigrator;
import com.palantir.atlasdb.timelock.config.TimeLockServerConfiguration;
import com.palantir.atlasdb.util.AtlasDbMetrics;
import com.palantir.remoting2.servers.jersey.HttpRemotingJerseyFeature;
import com.palantir.timelock.TimeLockAgent;
import com.palantir.tritium.metrics.MetricRegistries;

import io.dropwizard.Application;
import io.dropwizard.setup.Bootstrap;
import io.dropwizard.setup.Environment;
import io.reactivex.Observable;

public class TimeLockServerLauncher extends Application<TimeLockServerConfiguration> {
    public static void main(String[] args) throws Exception {
        new TimeLockServerLauncher().run(args);
    }

    @Override
    public void initialize(Bootstrap<TimeLockServerConfiguration> bootstrap) {
        MetricRegistry metricRegistry = MetricRegistries.createWithHdrHistogramReservoirs();
        AtlasDbMetrics.setMetricRegistry(metricRegistry);
        bootstrap.setMetricRegistry(metricRegistry);
        super.initialize(bootstrap);
    }

    @Override
    public void run(TimeLockServerConfiguration configuration, Environment environment) {
<<<<<<< HEAD
        environment.getObjectMapper().registerModule(new Jdk8Module());
        environment.jersey().register(HttpRemotingJerseyFeature.DEFAULT);

        CombinedTimeLockServerConfiguration combined = TimeLockConfigMigrator.convert(configuration);
        Consumer<Object> registrar = new Consumer<Object>() {
            @Override
            public void accept(Object component) {
                environment.jersey().register(component);
            }
        };
        TimeLockAgent agent = combined.install().algorithm().createTimeLockAgent(
                combined.install(),
                Observable.just(combined.runtime()), // this won't actually live reload
                combined.deprecated(),
                registrar);
        agent.createAndRegisterResources();
=======
        TimeLockServer serverImpl = configuration.algorithm().createServerImpl(environment);
        serverImpl.onStartup(configuration);
        registerResources(configuration, environment, serverImpl);
>>>>>>> 0e6d82e1
    }
}<|MERGE_RESOLUTION|>--- conflicted
+++ resolved
@@ -15,11 +15,8 @@
  */
 package com.palantir.atlasdb.timelock;
 
-<<<<<<< HEAD
 import java.util.function.Consumer;
-=======
 import java.util.Map;
->>>>>>> 0e6d82e1
 
 import com.codahale.metrics.MetricRegistry;
 import com.fasterxml.jackson.datatype.jdk8.Jdk8Module;
@@ -51,7 +48,6 @@
 
     @Override
     public void run(TimeLockServerConfiguration configuration, Environment environment) {
-<<<<<<< HEAD
         environment.getObjectMapper().registerModule(new Jdk8Module());
         environment.jersey().register(HttpRemotingJerseyFeature.DEFAULT);
 
@@ -68,10 +64,5 @@
                 combined.deprecated(),
                 registrar);
         agent.createAndRegisterResources();
-=======
-        TimeLockServer serverImpl = configuration.algorithm().createServerImpl(environment);
-        serverImpl.onStartup(configuration);
-        registerResources(configuration, environment, serverImpl);
->>>>>>> 0e6d82e1
     }
 }