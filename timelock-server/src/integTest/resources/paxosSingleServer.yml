algorithm:
  type: paxos
  paxosDataDir: <TEMP_DATA_DIR>

cluster:
  localServer: localhost:9050
  servers:
    - localhost:9050

clients:
  - test
  - test2
  - test3
  - learner
  - acceptor

useClientRequestLimit: true

asyncLock:
  useAsyncLockService: true
<<<<<<< HEAD
=======
  disableLegacySafetyChecksWarningPotentialDataCorruption: false
>>>>>>> 95f2bad2

server:
  minThreads: 1
  maxThreads: 100
  applicationConnectors:
    - type: http
      port: 9050
      selectorThreads: 8
      acceptorThreads: 4
  adminConnectors:
    - type: http
      port: 7050<|MERGE_RESOLUTION|>--- conflicted
+++ resolved
@@ -18,10 +18,7 @@
 
 asyncLock:
   useAsyncLockService: true
-<<<<<<< HEAD
-=======
   disableLegacySafetyChecksWarningPotentialDataCorruption: false
->>>>>>> 95f2bad2
 
 server:
   minThreads: 1
