--- conflicted
+++ resolved
@@ -316,17 +316,18 @@
     }
 
     @Override
-<<<<<<< HEAD
-    public FullQuery getRowsColumnRangeCountsQuery(Iterable<byte[]> rows, long ts, ColumnRangeSelection columnRangeSelection) {
-        String query =
-                " /* GET_ROWS_COLUMN_RANGE_COUNT(" + tableName + ") */" +
-                        " SELECT m.row_name, COUNT(m.col_name) AS column_count " +
-                        "   FROM " + prefixedTableName() + " m, TABLE(CAST(? AS " + structArrayPrefix() + "CELL_TS_TABLE)) t " +
-                        "  WHERE m.row_name = t.row_name " +
-                        "    AND m.ts < ? " +
-                        (columnRangeSelection.getStartCol().length > 0 ? " AND m.col_name >= ?" : "") +
-                        (columnRangeSelection.getEndCol().length > 0 ? " AND m.col_name < ?" : "") +
-                        " GROUP BY m.row_name";
+    public FullQuery getRowsColumnRangeCountsQuery(
+            Iterable<byte[]> rows,
+            long ts,
+            ColumnRangeSelection columnRangeSelection) {
+        String query = " /* GET_ROWS_COLUMN_RANGE_COUNT(" + tableName + ") */"
+                + " SELECT m.row_name, COUNT(m.col_name) AS column_count "
+                + "   FROM " + prefixedTableName() + " m, TABLE(CAST(? AS " + structArrayPrefix() + "CELL_TS_TABLE)) t "
+                + "  WHERE m.row_name = t.row_name "
+                + "    AND m.ts < ? "
+                + (columnRangeSelection.getStartCol().length > 0 ? " AND m.col_name >= ?" : "")
+                + (columnRangeSelection.getEndCol().length > 0 ? " AND m.col_name < ?" : "")
+                + " GROUP BY m.row_name";
         FullQuery fullQuery = new FullQuery(query).withArgs(rowsToOracleArray(rows), ts);
         if (columnRangeSelection.getStartCol().length > 0) {
             fullQuery = fullQuery.withArg(columnRangeSelection.getStartCol());
@@ -338,26 +339,19 @@
     }
 
     @Override
-    public FullQuery getRowsColumnRangeQuery(Map<byte[], BatchColumnRangeSelection> columnRangeSelectionsByRow, long ts) {
+    public FullQuery getRowsColumnRangeQuery(
+            Map<byte[], BatchColumnRangeSelection> columnRangeSelectionsByRow,
+            long ts) {
         List<String> subQueries = new ArrayList<>(columnRangeSelectionsByRow.size());
         int totalArgs = 0;
         for (BatchColumnRangeSelection columnRangeSelection : columnRangeSelectionsByRow.values()) {
-            totalArgs += 2 + ((columnRangeSelection.getStartCol().length > 0) ? 1 : 0)
+            totalArgs += 2
+                    + ((columnRangeSelection.getStartCol().length > 0) ? 1 : 0)
                     + ((columnRangeSelection.getEndCol().length > 0) ? 1 : 0);
         }
         List<Object> args = new ArrayList<>(totalArgs);
         for (Map.Entry<byte[], BatchColumnRangeSelection> entry : columnRangeSelectionsByRow.entrySet()) {
             FullQuery query = getRowsColumnRangeSubQuery(entry.getKey(), ts, entry.getValue());
-=======
-    public FullQuery getRowsColumnRangeQuery(List<byte[]> rows, long ts, ColumnRangeSelection columnRangeSelection) {
-        List<String> subQueries = Lists.newArrayListWithCapacity(rows.size());
-        int argsPerRow = 2
-                + ((columnRangeSelection.getStartCol().length > 0) ? 1 : 0)
-                + ((columnRangeSelection.getEndCol().length > 0) ? 1 : 0);
-        List<Object> args = Lists.newArrayListWithCapacity(rows.size() * argsPerRow);
-        for (byte[] row : rows) {
-            FullQuery query = getRowsColumnRangeSubQuery(row, ts, columnRangeSelection);
->>>>>>> 364f0fba
             subQueries.add(query.getQuery());
             for (Object arg : query.getArgs()) {
                 args.add(arg);
@@ -368,21 +362,7 @@
         return new FullQuery(query).withArgs(args);
     }
 
-<<<<<<< HEAD
     private FullQuery getRowsColumnRangeSubQuery(byte[] row, long ts, BatchColumnRangeSelection columnRangeSelection) {
-        String query =
-                " /* GET_ROWS_COLUMN_RANGE (" + tableName + ") */ " +
-                        "SELECT * FROM ( SELECT m.row_name, m.col_name, max(m.ts) as ts" +
-                        "   FROM " + prefixedTableName() + " m" +
-                        "  WHERE m.row_name = ?" +
-                        "    AND m.ts < ? " +
-                        (columnRangeSelection.getStartCol().length > 0 ? " AND m.col_name >= ?" : "") +
-                        (columnRangeSelection.getEndCol().length > 0 ? " AND m.col_name < ?" : "") +
-                        " GROUP BY m.row_name, m.col_name" +
-                        " ORDER BY m.col_name ASC ) WHERE rownum <= " + columnRangeSelection.getBatchHint();
-        FullQuery fullQuery = new FullQuery(wrapQueryWithIncludeValue("GET_ROWS_COLUMN_RANGE", query, true)).withArg(row).withArg(ts);
-=======
-    private FullQuery getRowsColumnRangeSubQuery(byte[] row, long ts, ColumnRangeSelection columnRangeSelection) {
         String query = " /* GET_ROWS_COLUMN_RANGE (" + tableName + ") */ "
                 + "SELECT * FROM ( SELECT m.row_name, m.col_name, max(m.ts) as ts"
                 + "   FROM " + prefixedTableName() + " m"
@@ -395,7 +375,6 @@
         FullQuery fullQuery = new FullQuery(wrapQueryWithIncludeValue("GET_ROWS_COLUMN_RANGE", query, true))
                 .withArg(row)
                 .withArg(ts);
->>>>>>> 364f0fba
         if (columnRangeSelection.getStartCol().length > 0) {
             fullQuery = fullQuery.withArg(columnRangeSelection.getStartCol());
         }
